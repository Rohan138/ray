// Copyright 2017 The Ray Authors.
//
// Licensed under the Apache License, Version 2.0 (the "License");
// you may not use this file except in compliance with the License.
// You may obtain a copy of the License at
//
//  http://www.apache.org/licenses/LICENSE-2.0
//
// Unless required by applicable law or agreed to in writing, software
// distributed under the License is distributed on an "AS IS" BASIS,
// WITHOUT WARRANTIES OR CONDITIONS OF ANY KIND, either express or implied.
// See the License for the specific language governing permissions and
// limitations under the License.

#pragma once

#include <string>

#include "ray/common/id.h"
#include "ray/common/ray_object.h"
#include "ray/common/task/task_spec.h"
#include "ray/raylet_client/raylet_client.h"
#include "ray/util/util.h"

namespace ray {
namespace core {

using WorkerType = rpc::WorkerType;

// Return a string representation of the worker type.
std::string WorkerTypeString(WorkerType type);

// Return a string representation of the language.
std::string LanguageString(Language language);

// Return a string representation of the named actor to cache, in format of
// `namespace-[job_id-]actor_name`
std::string GenerateCachedActorName(const std::string &ns, const std::string &actor_name);

/// Information about a remote function.
class RayFunction {
 public:
  RayFunction() {}
  RayFunction(Language language, const FunctionDescriptor &function_descriptor)
      : language_(language), function_descriptor_(function_descriptor) {}

  Language GetLanguage() const { return language_; }

  const FunctionDescriptor &GetFunctionDescriptor() const { return function_descriptor_; }

 private:
  Language language_;
  FunctionDescriptor function_descriptor_;
};

/// Options for all tasks (actor and non-actor) except for actor creation.
struct TaskOptions {
  TaskOptions() {}
  TaskOptions(std::string name, int num_returns,
              std::unordered_map<std::string, double> &resources,
              const std::string &concurrency_group_name = "",
              const std::string &serialized_runtime_env = "{}")
      : name(name),
        num_returns(num_returns),
        resources(resources),
        concurrency_group_name(concurrency_group_name),
        serialized_runtime_env(serialized_runtime_env) {}

  /// The name of this task.
  std::string name;
  /// Number of returns of this task.
  int num_returns = 1;
  /// Resources required by this task.
  std::unordered_map<std::string, double> resources;
  /// The name of the concurrency group in which this task will be executed.
  std::string concurrency_group_name;
  // Runtime Env used by this task. Propagated to child actors and tasks.
  std::string serialized_runtime_env;
};

/// Options for actor creation tasks.
struct ActorCreationOptions {
  ActorCreationOptions() {}
  ActorCreationOptions(
      int64_t max_restarts, int64_t max_task_retries, int max_concurrency,
      const std::unordered_map<std::string, double> &resources,
      const std::unordered_map<std::string, double> &placement_resources,
      const std::vector<std::string> &dynamic_worker_options, bool is_detached,
      std::string &name, std::string &ray_namespace, bool is_asyncio,
      BundleID placement_options = std::make_pair(PlacementGroupID::Nil(), -1),
      bool placement_group_capture_child_tasks = true,
      const std::string &serialized_runtime_env = "{}",
<<<<<<< HEAD
      const std::vector<std::string> &runtime_env_uris = {},
      const std::vector<ConcurrencyGroup> &concurrency_groups = {},
      int32_t max_pending_calls = -1)
=======
      const std::vector<ConcurrencyGroup> &concurrency_groups = {},
      bool execute_out_of_order = false)
>>>>>>> caa4ff37
      : max_restarts(max_restarts),
        max_task_retries(max_task_retries),
        max_concurrency(max_concurrency),
        resources(resources),
        placement_resources(placement_resources),
        dynamic_worker_options(dynamic_worker_options),
        is_detached(is_detached),
        name(name),
        ray_namespace(ray_namespace),
        is_asyncio(is_asyncio),
        placement_options(placement_options),
        placement_group_capture_child_tasks(placement_group_capture_child_tasks),
        serialized_runtime_env(serialized_runtime_env),
<<<<<<< HEAD
        runtime_env_uris(runtime_env_uris),
        concurrency_groups(concurrency_groups.begin(), concurrency_groups.end()),
        max_pending_calls(max_pending_calls){};
=======
        concurrency_groups(concurrency_groups.begin(), concurrency_groups.end()),
        execute_out_of_order(execute_out_of_order){};
>>>>>>> caa4ff37

  /// Maximum number of times that the actor should be restarted if it dies
  /// unexpectedly. A value of -1 indicates infinite restarts. If it's 0, the
  /// actor won't be restarted.
  const int64_t max_restarts = 0;
  /// Maximum number of times that individual tasks can be retried at the
  /// actor, if the actor dies unexpectedly. If -1, then the task may be
  /// retried infinitely many times.
  const int64_t max_task_retries = 0;
  /// The max number of concurrent tasks to run on this direct call actor.
  const int max_concurrency = 1;
  /// Resources required by the whole lifetime of this actor.
  const std::unordered_map<std::string, double> resources;
  /// Resources required to place this actor.
  const std::unordered_map<std::string, double> placement_resources;
  /// The dynamic options used in the worker command when starting a worker process for
  /// an actor creation task.
  const std::vector<std::string> dynamic_worker_options;
  /// Whether to keep the actor persistent after driver exit. If true, this will set
  /// the worker to not be destroyed after the driver shutdown.
  const bool is_detached = false;
  /// The name to give this detached actor that can be used to get a handle to it from
  /// other drivers. This must be globally unique across the cluster.
  /// This should set if and only if is_detached is true.
  const std::string name;
  /// The namespace to give this detached actor so that the actor is only visible
  /// with the namespace.
  /// This should set if and only if is_detached is true.
  const std::string ray_namespace;
  /// Whether to use async mode of direct actor call.
  const bool is_asyncio = false;
  /// The placement_options include placement_group_id and bundle_index.
  /// If the actor doesn't belong to a placement group, the placement_group_id will be
  /// nil, and the bundle_index will be -1.
  BundleID placement_options;
  /// When true, the child task will always scheduled on the same placement group
  /// specified in the PlacementOptions.
  bool placement_group_capture_child_tasks = true;
  // Runtime Env used by this actor.  Propagated to child actors and tasks.
  std::string serialized_runtime_env;
  /// The actor concurrency groups to indicate how this actor perform its
  /// methods concurrently.
  const std::vector<ConcurrencyGroup> concurrency_groups;
<<<<<<< HEAD
  const int max_pending_calls = -1;
=======
  /// Wether the actor execute tasks out of order.
  const bool execute_out_of_order = false;
>>>>>>> caa4ff37
};

using PlacementStrategy = rpc::PlacementStrategy;

struct PlacementGroupCreationOptions {
  PlacementGroupCreationOptions(
      std::string name, PlacementStrategy strategy,
      std::vector<std::unordered_map<std::string, double>> bundles, bool is_detached)
      : name(std::move(name)),
        strategy(strategy),
        bundles(std::move(bundles)),
        is_detached(is_detached) {}

  /// The name of the placement group.
  const std::string name;
  /// The strategy to place the bundle in Placement Group.
  const PlacementStrategy strategy = rpc::PACK;
  /// The resource bundles in this placement group.
  const std::vector<std::unordered_map<std::string, double>> bundles;
  /// Whether to keep the placement group persistent after its creator dead.
  const bool is_detached = false;
};

class ObjectLocation {
 public:
  ObjectLocation(NodeID primary_node_id, uint64_t object_size,
                 std::vector<NodeID> node_ids, bool is_spilled, std::string spilled_url,
                 NodeID spilled_node_id)
      : primary_node_id_(primary_node_id),
        object_size_(object_size),
        node_ids_(std::move(node_ids)),
        is_spilled_(is_spilled),
        spilled_url_(std::move(spilled_url)),
        spilled_node_id_(spilled_node_id) {}

  const NodeID &GetPrimaryNodeID() const { return primary_node_id_; }

  const uint64_t GetObjectSize() const { return object_size_; }

  const std::vector<NodeID> &GetNodeIDs() const { return node_ids_; }

  bool IsSpilled() const { return is_spilled_; }

  const std::string &GetSpilledURL() const { return spilled_url_; }

  const NodeID &GetSpilledNodeID() const { return spilled_node_id_; }

 private:
  /// The ID of the node has the primary copy of the object.
  /// Nil if the object is pending resolution.
  const NodeID primary_node_id_;
  /// The size of the object in bytes.
  const uint64_t object_size_;
  /// The IDs of the nodes that this object appeared on or was evicted by.
  const std::vector<NodeID> node_ids_;
  /// Whether this object has been spilled.
  const bool is_spilled_;
  /// If spilled, the URL of this object's spill location.
  const std::string spilled_url_;
  /// If spilled, the ID of the node that spilled the object. Nil if the object was
  /// spilled to distributed external storage.
  const NodeID spilled_node_id_;
};

}  // namespace core
}  // namespace ray<|MERGE_RESOLUTION|>--- conflicted
+++ resolved
@@ -90,14 +90,8 @@
       BundleID placement_options = std::make_pair(PlacementGroupID::Nil(), -1),
       bool placement_group_capture_child_tasks = true,
       const std::string &serialized_runtime_env = "{}",
-<<<<<<< HEAD
-      const std::vector<std::string> &runtime_env_uris = {},
       const std::vector<ConcurrencyGroup> &concurrency_groups = {},
-      int32_t max_pending_calls = -1)
-=======
-      const std::vector<ConcurrencyGroup> &concurrency_groups = {},
-      bool execute_out_of_order = false)
->>>>>>> caa4ff37
+      bool execute_out_of_order = false, int32_t max_pending_calls = -1)
       : max_restarts(max_restarts),
         max_task_retries(max_task_retries),
         max_concurrency(max_concurrency),
@@ -111,14 +105,9 @@
         placement_options(placement_options),
         placement_group_capture_child_tasks(placement_group_capture_child_tasks),
         serialized_runtime_env(serialized_runtime_env),
-<<<<<<< HEAD
-        runtime_env_uris(runtime_env_uris),
         concurrency_groups(concurrency_groups.begin(), concurrency_groups.end()),
+        execute_out_of_order(execute_out_of_order),
         max_pending_calls(max_pending_calls){};
-=======
-        concurrency_groups(concurrency_groups.begin(), concurrency_groups.end()),
-        execute_out_of_order(execute_out_of_order){};
->>>>>>> caa4ff37
 
   /// Maximum number of times that the actor should be restarted if it dies
   /// unexpectedly. A value of -1 indicates infinite restarts. If it's 0, the
@@ -162,12 +151,10 @@
   /// The actor concurrency groups to indicate how this actor perform its
   /// methods concurrently.
   const std::vector<ConcurrencyGroup> concurrency_groups;
-<<<<<<< HEAD
-  const int max_pending_calls = -1;
-=======
   /// Wether the actor execute tasks out of order.
   const bool execute_out_of_order = false;
->>>>>>> caa4ff37
+  /// The maxmium actor call pending count.
+  const int max_pending_calls = -1;
 };
 
 using PlacementStrategy = rpc::PlacementStrategy;
