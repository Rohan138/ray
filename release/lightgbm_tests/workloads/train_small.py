"""Small cluster training

This training run will start 4 workers on 4 nodes (including head node).

Test owner: Yard1 (primary), krfricke

Acceptance criteria: Should run through and report final results.
"""
import json
import os
import time

import ray
from lightgbm_ray import RayParams

from ray.util.lightgbm.release_test_util import train_ray

if __name__ == "__main__":
    addr = os.environ.get("RAY_ADDRESS")
    job_name = os.environ.get("RAY_JOB_NAME", "train_small")
    if addr.startswith("anyscale://"):
        ray.init(address=addr, job_name=job_name)
    else:
        ray.init(address="auto")

<<<<<<< HEAD
=======
    wait_for_num_nodes(int(os.environ.get("RAY_RELEASE_MIN_WORKERS", 0)) + 1, 600)

>>>>>>> b8fbec12
    output = os.environ["TEST_OUTPUT_JSON"]
    ray_params = RayParams(
        elastic_training=False,
        max_actor_restarts=2,
        num_actors=4,
        cpus_per_actor=4,
        gpus_per_actor=0,
    )

    start = time.time()

    @ray.remote(num_cpus=0)
    def train():
        os.environ["TEST_OUTPUT_JSON"] = output
        train_ray(
            path="/data/classification.parquet",
            num_workers=4,
            num_boost_rounds=100,
            num_files=25,
            regression=False,
            use_gpu=False,
            ray_params=ray_params,
            lightgbm_params=None,
        )

    ray.get(train.remote())
    taken = time.time() - start

    result = {
        "time_taken": taken,
    }
    test_output_json = os.environ.get("TEST_OUTPUT_JSON", "/tmp/train_small.json")
    with open(test_output_json, "wt") as f:
        json.dump(result, f)

    print("PASSED.")<|MERGE_RESOLUTION|>--- conflicted
+++ resolved
@@ -23,11 +23,6 @@
     else:
         ray.init(address="auto")
 
-<<<<<<< HEAD
-=======
-    wait_for_num_nodes(int(os.environ.get("RAY_RELEASE_MIN_WORKERS", 0)) + 1, 600)
-
->>>>>>> b8fbec12
     output = os.environ["TEST_OUTPUT_JSON"]
     ray_params = RayParams(
         elastic_training=False,
