--- conflicted
+++ resolved
@@ -3,1231 +3,8 @@
 )
 from ray.rllib.utils.deprecation import deprecation_warning
 
-<<<<<<< HEAD
-from ray.rllib.agents.callbacks import DefaultCallbacks
-from ray.rllib.env.env_context import EnvContext
-from ray.rllib.evaluation.collectors.sample_collector import SampleCollector
-from ray.rllib.evaluation.collectors.simple_list_collector import SimpleListCollector
-from ray.rllib.models import MODEL_DEFAULTS
-from ray.rllib.utils import deep_update, merge_dicts
-from ray.rllib.utils.deprecation import DEPRECATED_VALUE, deprecation_warning
-from ray.rllib.utils.typing import (
-    EnvConfigDict,
-    EnvType,
-    PartialTrainerConfigDict,
-    ResultDict,
-    TrainerConfigDict,
-)
-from ray.tune.logger import Logger
-
-if TYPE_CHECKING:
-    from ray.rllib.agents.trainer import Trainer
-
-
-class TrainerConfig:
-    """A RLlib TrainerConfig builds an RLlib trainer from a given configuration.
-
-    Example:
-        >>> from ray.rllib.agents.callbacks import MemoryTrackingCallbacks
-        >>> # Construct a generic config object, specifying values within different
-        >>> # sub-categories, e.g. "training".
-        >>> config = TrainerConfig().training(gamma=0.9, lr=0.01)
-        ...              .environment(env="CartPole-v1")
-        ...              .resources(num_gpus=0)
-        ...              .rollouts(num_rollout_workers=4)
-        ...              .callbacks(MemoryTrackingCallbacks)
-        >>> # A config object can be used to construct the respective Trainer.
-        >>> rllib_trainer = config.build()
-
-    Example:
-        >>> from ray import tune
-        >>> # In combination with a tune.grid_search:
-        >>> config = TrainerConfig()
-        >>> config.training(lr=tune.grid_search([0.01, 0.001]))
-        >>> # Use `to_dict()` method to get the legacy plain python config dict
-        >>> # for usage with `tune.run()`.
-        >>> tune.run("[registered trainer class]", config=config.to_dict())
-    """
-
-    def __init__(self, trainer_class=None):
-        # Define all settings and their default values.
-
-        # Define the default RLlib Trainer class that this TrainerConfig will be
-        # applied to.
-        self.trainer_class = trainer_class
-
-        # `self.python_environment()`
-        self.extra_python_environs_for_driver = {}
-        self.extra_python_environs_for_worker = {}
-
-        # `self.resources()`
-        self.num_gpus = 0
-        self.num_cpus_per_worker = 1
-        self.num_gpus_per_worker = 0
-        self._fake_gpus = False
-        self.num_cpus_for_local_worker = 1
-        self.custom_resources_per_worker = {}
-        self.placement_strategy = "PACK"
-
-        # `self.framework()`
-        self.framework_str = "tf"
-        self.eager_tracing = False
-        self.eager_max_retraces = 20
-        self.tf_session_args = {
-            # note: overridden by `local_tf_session_args`
-            "intra_op_parallelism_threads": 2,
-            "inter_op_parallelism_threads": 2,
-            "gpu_options": {
-                "allow_growth": True,
-            },
-            "log_device_placement": False,
-            "device_count": {"CPU": 1},
-            # Required by multi-GPU (num_gpus > 1).
-            "allow_soft_placement": True,
-        }
-        self.local_tf_session_args = {
-            # Allow a higher level of parallelism by default, but not unlimited
-            # since that can cause crashes with many concurrent drivers.
-            "intra_op_parallelism_threads": 8,
-            "inter_op_parallelism_threads": 8,
-        }
-
-        # `self.environment()`
-        self.env = None
-        self.env_config = {}
-        self.observation_space = None
-        self.action_space = None
-        self.env_task_fn = None
-        self.render_env = False
-        self.clip_rewards = None
-        self.normalize_actions = True
-        self.clip_actions = False
-        self.disable_env_checking = False
-
-        # `self.rollouts()`
-        self.num_workers = 2
-        self.num_envs_per_worker = 1
-        self.sample_collector = SimpleListCollector
-        self.create_env_on_local_worker = False
-        self.sample_async = False
-        self.rollout_fragment_length = 200
-        self.batch_mode = "truncate_episodes"
-        self.remote_worker_envs = False
-        self.remote_env_batch_wait_ms = 0
-        self.validate_workers_after_construction = True
-        self.ignore_worker_failures = False
-        self.recreate_failed_workers = False
-        self.restart_failed_sub_environments = False
-        self.num_consecutive_worker_failures_tolerance = 100
-        self.horizon = None
-        self.soft_horizon = False
-        self.no_done_at_end = False
-        self.preprocessor_pref = "deepmind"
-        self.observation_filter = "NoFilter"
-        self.synchronize_filters = True
-        self.compress_observations = False
-
-        # `self.training()`
-        self.gamma = 0.99
-        self.lr = 0.001
-        self.train_batch_size = 32
-        self.model = copy.deepcopy(MODEL_DEFAULTS)
-        self.optimizer = {}
-
-        # `self.callbacks()`
-        self.callbacks_class = DefaultCallbacks
-
-        # `self.explore()`
-        self.explore = True
-        self.exploration_config = {
-            # The Exploration class to use. In the simplest case, this is the name
-            # (str) of any class present in the `rllib.utils.exploration` package.
-            # You can also provide the python class directly or the full location
-            # of your class (e.g. "ray.rllib.utils.exploration.epsilon_greedy.
-            # EpsilonGreedy").
-            "type": "StochasticSampling",
-            # Add constructor kwargs here (if any).
-        }
-
-        # `self.multi_agent()`
-        self.policies = {}
-        self.policy_map_capacity = 100
-        self.policy_map_cache = None
-        self.policy_mapping_fn = None
-        self.policies_to_train = None
-        self.observation_fn = None
-        self.replay_mode = "independent"
-        self.count_steps_by = "env_steps"
-
-        # `self.offline_data()`
-        self.input_ = "sampler"
-        self.input_config = {}
-        self.actions_in_input_normalized = False
-        self.off_policy_estimation_methods = {}
-        self.postprocess_inputs = False
-        self.shuffle_buffer_size = 0
-        self.output = None
-        self.output_config = {}
-        self.output_compress_columns = ["obs", "new_obs"]
-        self.output_max_file_size = 64 * 1024 * 1024
-
-        # `self.evaluation()`
-        self.evaluation_interval = None
-        self.evaluation_duration = 10
-        self.evaluation_duration_unit = "episodes"
-        self.evaluation_parallel_to_training = False
-        self.evaluation_config = {}
-        self.evaluation_num_workers = 0
-        self.custom_evaluation_function = None
-        self.always_attach_evaluation_results = False
-        # TODO: Set this flag still in the config or - much better - in the
-        #  RolloutWorker as a property.
-        self.in_evaluation = False
-
-        # `self.reporting()`
-        self.keep_per_episode_custom_metrics = False
-        self.metrics_episode_collection_timeout_s = 180
-        self.metrics_num_episodes_for_smoothing = 100
-        self.min_time_s_per_iteration = None
-        self.min_train_timesteps_per_iteration = 0
-        self.min_sample_timesteps_per_iteration = 0
-
-        # `self.debugging()`
-        self.logger_creator = None
-        self.logger_config = None
-        self.log_level = "WARN"
-        self.log_sys_usage = True
-        self.fake_sampler = False
-        self.seed = None
-
-        # `self.experimental()`
-        self._tf_policy_handles_more_than_one_loss = False
-        self._disable_preprocessor_api = False
-        self._disable_action_flattening = False
-        self._disable_execution_plan_api = True
-
-        # TODO: Remove, once all deprecation_warning calls upon using these keys
-        #  have been removed.
-        # === Deprecated keys ===
-        self.simple_optimizer = DEPRECATED_VALUE
-        self.monitor = DEPRECATED_VALUE
-        self.evaluation_num_episodes = DEPRECATED_VALUE
-        self.metrics_smoothing_episodes = DEPRECATED_VALUE
-        self.timesteps_per_iteration = DEPRECATED_VALUE
-        self.min_iter_time_s = DEPRECATED_VALUE
-        self.collect_metrics_timeout = DEPRECATED_VALUE
-        # The following values have moved because of the new ReplayBuffer API
-        self.buffer_size = DEPRECATED_VALUE
-        self.prioritized_replay = DEPRECATED_VALUE
-        self.learning_starts = DEPRECATED_VALUE
-        self.replay_batch_size = DEPRECATED_VALUE
-        # -1 = DEPRECATED_VALUE is a valid value for replay_sequence_length
-        self.replay_sequence_length = None
-        self.prioritized_replay_alpha = DEPRECATED_VALUE
-        self.prioritized_replay_beta = DEPRECATED_VALUE
-        self.prioritized_replay_eps = DEPRECATED_VALUE
-        self.min_time_s_per_reporting = DEPRECATED_VALUE
-        self.min_train_timesteps_per_reporting = DEPRECATED_VALUE
-        self.min_sample_timesteps_per_reporting = DEPRECATED_VALUE
-        self.input_evaluation = DEPRECATED_VALUE
-
-    def to_dict(self) -> TrainerConfigDict:
-        """Converts all settings into a legacy config dict for backward compatibility.
-
-        Returns:
-            A complete TrainerConfigDict, usable in backward-compatible Tune/RLlib
-            use cases, e.g. w/ `tune.run()`.
-        """
-        config = copy.deepcopy(vars(self))
-        config.pop("trainer_class")
-
-        # Worst naming convention ever: NEVER EVER use reserved key-words...
-        if "lambda_" in config:
-            assert hasattr(self, "lambda_")
-            config["lambda"] = getattr(self, "lambda_")
-            config.pop("lambda_")
-        if "input_" in config:
-            assert hasattr(self, "input_")
-            config["input"] = getattr(self, "input_")
-            config.pop("input_")
-
-        # Setup legacy multiagent sub-dict:
-        config["multiagent"] = {}
-        for k in [
-            "policies",
-            "policy_map_capacity",
-            "policy_map_cache",
-            "policy_mapping_fn",
-            "policies_to_train",
-            "observation_fn",
-            "replay_mode",
-            "count_steps_by",
-        ]:
-            config["multiagent"][k] = config.pop(k)
-
-        # Switch out deprecated vs new config keys.
-        config["callbacks"] = config.pop("callbacks_class", DefaultCallbacks)
-        config["create_env_on_driver"] = config.pop("create_env_on_local_worker", 1)
-        config["custom_eval_function"] = config.pop("custom_evaluation_function", None)
-        config["framework"] = config.pop("framework_str", None)
-        config["num_cpus_for_driver"] = config.pop("num_cpus_for_local_worker", 1)
-
-        return config
-
-    def build(
-        self,
-        env: Optional[Union[str, EnvType]] = None,
-        logger_creator: Optional[Callable[[], Logger]] = None,
-    ) -> "Trainer":
-        """Builds a Trainer from the TrainerConfig.
-
-        Args:
-            env: Name of the environment to use (e.g. a gym-registered str),
-                a full class path (e.g.
-                "ray.rllib.examples.env.random_env.RandomEnv"), or an Env
-                class directly. Note that this arg can also be specified via
-                the "env" key in `config`.
-            logger_creator: Callable that creates a ray.tune.Logger
-                object. If unspecified, a default logger is created.
-
-        Returns:
-            A ray.rllib.agents.trainer.Trainer object.
-        """
-        if env is not None:
-            self.env = env
-            if self.evaluation_config is not None:
-                self.evaluation_config["env"] = env
-        if logger_creator is not None:
-            self.logger_creator = logger_creator
-
-        return self.trainer_class(
-            config=self.to_dict(),
-            env=self.env,
-            logger_creator=self.logger_creator,
-        )
-
-    def python_environment(
-        self,
-        *,
-        extra_python_environs_for_driver: Optional[dict] = None,
-        extra_python_environs_for_worker: Optional[dict] = None,
-    ) -> "TrainerConfig":
-        """Sets the config's python environment settings.
-
-        Args:
-            extra_python_environs_for_driver: Any extra python env vars to set in the
-                trainer process, e.g., {"OMP_NUM_THREADS": "16"}.
-            extra_python_environs_for_worker: The extra python environments need to set
-                for worker processes.
-
-        Returns:
-            This updated TrainerConfig object.
-        """
-        if extra_python_environs_for_driver is not None:
-            self.extra_python_environs_for_driver = extra_python_environs_for_driver
-        if extra_python_environs_for_worker is not None:
-            self.extra_python_environs_for_worker = extra_python_environs_for_worker
-        return self
-
-    def resources(
-        self,
-        *,
-        num_gpus: Optional[Union[float, int]] = None,
-        _fake_gpus: Optional[bool] = None,
-        num_cpus_per_worker: Optional[int] = None,
-        num_gpus_per_worker: Optional[Union[float, int]] = None,
-        num_cpus_for_local_worker: Optional[int] = None,
-        custom_resources_per_worker: Optional[dict] = None,
-        placement_strategy: Optional[str] = None,
-    ) -> "TrainerConfig":
-        """Specifies resources allocated for a Trainer and its ray actors/workers.
-
-        Args:
-            num_gpus: Number of GPUs to allocate to the trainer process.
-                Note that not all algorithms can take advantage of trainer GPUs.
-                Support for multi-GPU is currently only available for
-                tf-[PPO/IMPALA/DQN/PG]. This can be fractional (e.g., 0.3 GPUs).
-            _fake_gpus: Set to True for debugging (multi-)?GPU funcitonality on a
-                CPU machine. GPU towers will be simulated by graphs located on
-                CPUs in this case. Use `num_gpus` to test for different numbers of
-                fake GPUs.
-            num_cpus_per_worker: Number of CPUs to allocate per worker.
-            num_gpus_per_worker: Number of GPUs to allocate per worker. This can be
-                fractional. This is usually needed only if your env itself requires a
-                GPU (i.e., it is a GPU-intensive video game), or model inference is
-                unusually expensive.
-            custom_resources_per_worker: Any custom Ray resources to allocate per
-                worker.
-            num_cpus_for_local_worker: Number of CPUs to allocate for the trainer.
-                Note: this only takes effect when running in Tune. Otherwise,
-                the trainer runs in the main program (driver).
-            custom_resources_per_worker: Any custom Ray resources to allocate per
-                worker.
-            placement_strategy: The strategy for the placement group factory returned by
-                `Trainer.default_resource_request()`. A PlacementGroup defines, which
-                devices (resources) should always be co-located on the same node.
-                For example, a Trainer with 2 rollout workers, running with
-                num_gpus=1 will request a placement group with the bundles:
-                [{"gpu": 1, "cpu": 1}, {"cpu": 1}, {"cpu": 1}], where the first bundle
-                is for the driver and the other 2 bundles are for the two workers.
-                These bundles can now be "placed" on the same or different
-                nodes depending on the value of `placement_strategy`:
-                "PACK": Packs bundles into as few nodes as possible.
-                "SPREAD": Places bundles across distinct nodes as even as possible.
-                "STRICT_PACK": Packs bundles into one node. The group is not allowed
-                    to span multiple nodes.
-                "STRICT_SPREAD": Packs bundles across distinct nodes.
-
-        Returns:
-            This updated TrainerConfig object.
-        """
-        if num_gpus is not None:
-            self.num_gpus = num_gpus
-        if _fake_gpus is not None:
-            self._fake_gpus = _fake_gpus
-        if num_cpus_per_worker is not None:
-            self.num_cpus_per_worker = num_cpus_per_worker
-        if num_gpus_per_worker is not None:
-            self.num_gpus_per_worker = num_gpus_per_worker
-        if num_cpus_for_local_worker is not None:
-            self.num_cpus_for_local_worker = num_cpus_for_local_worker
-        if custom_resources_per_worker is not None:
-            self.custom_resources_per_worker = custom_resources_per_worker
-        if placement_strategy is not None:
-            self.placement_strategy = placement_strategy
-
-        return self
-
-    def framework(
-        self,
-        framework: Optional[str] = None,
-        *,
-        eager_tracing: Optional[bool] = None,
-        eager_max_retraces: Optional[int] = None,
-        tf_session_args: Optional[Dict[str, Any]] = None,
-        local_tf_session_args: Optional[Dict[str, Any]] = None,
-    ) -> "TrainerConfig":
-        """Sets the config's DL framework settings.
-
-        Args:
-            framework: tf: TensorFlow (static-graph); tf2: TensorFlow 2.x
-                (eager or traced, if eager_tracing=True); torch: PyTorch
-            eager_tracing: Enable tracing in eager mode. This greatly improves
-                performance (speedup ~2x), but makes it slightly harder to debug
-                since Python code won't be evaluated after the initial eager pass.
-                Only possible if framework=tf2.
-            eager_max_retraces: Maximum number of tf.function re-traces before a
-                runtime error is raised. This is to prevent unnoticed retraces of
-                methods inside the `..._eager_traced` Policy, which could slow down
-                execution by a factor of 4, without the user noticing what the root
-                cause for this slowdown could be.
-                Only necessary for framework=[tf2|tfe].
-                Set to None to ignore the re-trace count and never throw an error.
-            tf_session_args: Configures TF for single-process operation by default.
-            local_tf_session_args: Override the following tf session args on the local
-                worker
-
-        Returns:
-            This updated TrainerConfig object.
-        """
-        if framework is not None:
-            self.framework_str = framework
-        if eager_tracing is not None:
-            self.eager_tracing = eager_tracing
-        if eager_max_retraces is not None:
-            self.eager_max_retraces = eager_max_retraces
-        if tf_session_args is not None:
-            self.tf_session_args = tf_session_args
-        if local_tf_session_args is not None:
-            self.local_tf_session_args = local_tf_session_args
-
-        return self
-
-    def environment(
-        self,
-        *,
-        env: Optional[Union[str, EnvType]] = None,
-        env_config: Optional[EnvConfigDict] = None,
-        observation_space: Optional[gym.spaces.Space] = None,
-        action_space: Optional[gym.spaces.Space] = None,
-        env_task_fn: Optional[Callable[[ResultDict, EnvType, EnvContext], Any]] = None,
-        render_env: Optional[bool] = None,
-        clip_rewards: Optional[Union[bool, float]] = None,
-        normalize_actions: Optional[bool] = None,
-        clip_actions: Optional[bool] = None,
-        disable_env_checking: Optional[bool] = None,
-    ) -> "TrainerConfig":
-        """Sets the config's RL-environment settings.
-
-        Args:
-            env: The environment specifier. This can either be a tune-registered env,
-                via `tune.register_env([name], lambda env_ctx: [env object])`,
-                or a string specifier of an RLlib supported type. In the latter case,
-                RLlib will try to interpret the specifier as either an openAI gym env,
-                a PyBullet env, a ViZDoomGym env, or a fully qualified classpath to an
-                Env class, e.g. "ray.rllib.examples.env.random_env.RandomEnv".
-            env_config: Arguments dict passed to the env creator as an EnvContext
-                object (which is a dict plus the properties: num_workers, worker_index,
-                vector_index, and remote).
-            observation_space: The observation space for the Policies of this Trainer.
-            action_space: The action space for the Policies of this Trainer.
-            env_task_fn: A callable taking the last train results, the base env and the
-                env context as args and returning a new task to set the env to.
-                The env must be a `TaskSettableEnv` sub-class for this to work.
-                See `examples/curriculum_learning.py` for an example.
-            render_env: If True, try to render the environment on the local worker or on
-                worker 1 (if num_workers > 0). For vectorized envs, this usually means
-                that only the first sub-environment will be rendered.
-                In order for this to work, your env will have to implement the
-                `render()` method which either:
-                a) handles window generation and rendering itself (returning True) or
-                b) returns a numpy uint8 image of shape [height x width x 3 (RGB)].
-            clip_rewards: Whether to clip rewards during Policy's postprocessing.
-                None (default): Clip for Atari only (r=sign(r)).
-                True: r=sign(r): Fixed rewards -1.0, 1.0, or 0.0.
-                False: Never clip.
-                [float value]: Clip at -value and + value.
-                Tuple[value1, value2]: Clip at value1 and value2.
-            normalize_actions: If True, RLlib will learn entirely inside a normalized
-                action space (0.0 centered with small stddev; only affecting Box
-                components). We will unsquash actions (and clip, just in case) to the
-                bounds of the env's action space before sending actions back to the env.
-            clip_actions: If True, RLlib will clip actions according to the env's bounds
-                before sending them back to the env.
-                TODO: (sven) This option should be deprecated and always be False.
-            disable_env_checking: If True, disable the environment pre-checking module.
-
-        Returns:
-            This updated TrainerConfig object.
-        """
-        if env is not None:
-            self.env = env
-        if env_config is not None:
-            self.env_config = env_config
-        if observation_space is not None:
-            self.observation_space = observation_space
-        if action_space is not None:
-            self.action_space = action_space
-        if env_task_fn is not None:
-            self.env_task_fn = env_task_fn
-        if render_env is not None:
-            self.render_env = render_env
-        if clip_rewards is not None:
-            self.clip_rewards = clip_rewards
-        if normalize_actions is not None:
-            self.normalize_actions = normalize_actions
-        if clip_actions is not None:
-            self.clip_actions = clip_actions
-        if disable_env_checking is not None:
-            self.disable_env_checking = disable_env_checking
-
-        return self
-
-    def rollouts(
-        self,
-        *,
-        num_rollout_workers: Optional[int] = None,
-        num_envs_per_worker: Optional[int] = None,
-        create_env_on_local_worker: Optional[bool] = None,
-        sample_collector: Optional[Type[SampleCollector]] = None,
-        sample_async: Optional[bool] = None,
-        rollout_fragment_length: Optional[int] = None,
-        batch_mode: Optional[str] = None,
-        remote_worker_envs: Optional[bool] = None,
-        remote_env_batch_wait_ms: Optional[float] = None,
-        validate_workers_after_construction: Optional[bool] = None,
-        ignore_worker_failures: Optional[bool] = None,
-        recreate_failed_workers: Optional[bool] = None,
-        restart_failed_sub_environments: Optional[bool] = None,
-        num_consecutive_worker_failures_tolerance: Optional[int] = None,
-        horizon: Optional[int] = None,
-        soft_horizon: Optional[bool] = None,
-        no_done_at_end: Optional[bool] = None,
-        preprocessor_pref: Optional[str] = None,
-        observation_filter: Optional[str] = None,
-        synchronize_filter: Optional[bool] = None,
-        compress_observations: Optional[bool] = None,
-    ) -> "TrainerConfig":
-        """Sets the rollout worker configuration.
-
-        Args:
-            num_rollout_workers: Number of rollout worker actors to create for
-                parallel sampling. Setting this to 0 will force rollouts to be done in
-                the local worker (driver process or the Trainer actor when using Tune).
-            num_envs_per_worker: Number of environments to evaluate vector-wise per
-                worker. This enables model inference batching, which can improve
-                performance for inference bottlenecked workloads.
-            sample_collector: The SampleCollector class to be used to collect and
-                retrieve environment-, model-, and sampler data. Override the
-                SampleCollector base class to implement your own
-                collection/buffering/retrieval logic.
-            create_env_on_local_worker: When `num_workers` > 0, the driver
-                (local_worker; worker-idx=0) does not need an environment. This is
-                because it doesn't have to sample (done by remote_workers;
-                worker_indices > 0) nor evaluate (done by evaluation workers;
-                see below).
-            sample_async: Use a background thread for sampling (slightly off-policy,
-                usually not advisable to turn on unless your env specifically requires
-                it).
-            rollout_fragment_length: Divide episodes into fragments of this many steps
-                each during rollouts. Sample batches of this size are collected from
-                rollout workers and combined into a larger batch of `train_batch_size`
-                for learning.
-                For example, given rollout_fragment_length=100 and
-                train_batch_size=1000:
-                1. RLlib collects 10 fragments of 100 steps each from rollout workers.
-                2. These fragments are concatenated and we perform an epoch of SGD.
-                When using multiple envs per worker, the fragment size is multiplied by
-                `num_envs_per_worker`. This is since we are collecting steps from
-                multiple envs in parallel. For example, if num_envs_per_worker=5, then
-                rollout workers will return experiences in chunks of 5*100 = 500 steps.
-                The dataflow here can vary per algorithm. For example, PPO further
-                divides the train batch into minibatches for multi-epoch SGD.
-            batch_mode: How to build per-Sampler (RolloutWorker) batches, which are then
-                usually concat'd to form the train batch. Note that "steps" below can
-                mean different things (either env- or agent-steps) and depends on the
-                `count_steps_by` (multiagent) setting below.
-                "truncate_episodes": Each produced batch (when calling
-                RolloutWorker.sample()) will contain exactly `rollout_fragment_length`
-                steps. This mode guarantees evenly sized batches, but increases
-                variance as the future return must now be estimated at truncation
-                boundaries.
-                "complete_episodes": Each unroll happens exactly over one episode, from
-                beginning to end. Data collection will not stop unless the episode
-                terminates or a configured horizon (hard or soft) is hit.
-            remote_worker_envs: If using num_envs_per_worker > 1, whether to create
-                those new envs in remote processes instead of in the same worker.
-                This adds overheads, but can make sense if your envs can take much
-                time to step / reset (e.g., for StarCraft). Use this cautiously;
-                overheads are significant.
-            remote_env_batch_wait_ms: Timeout that remote workers are waiting when
-                polling environments. 0 (continue when at least one env is ready) is
-                a reasonable default, but optimal value could be obtained by measuring
-                your environment step / reset and model inference perf.
-            validate_workers_after_construction: Whether to validate that each created
-                remote worker is healthy after its construction process.
-            ignore_worker_failures: Whether to attempt to continue training if a worker
-                crashes. The number of currently healthy workers is reported as the
-                "num_healthy_workers" metric.
-            recreate_failed_workers: Whether - upon a worker failure - RLlib will try to
-                recreate the lost worker as an identical copy of the failed one. The new
-                worker will only differ from the failed one in its
-                `self.recreated_worker=True` property value. It will have the same
-                `worker_index` as the original one. If True, the
-                `ignore_worker_failures` setting will be ignored.
-            restart_failed_sub_environments: If True and any sub-environment (within
-                a vectorized env) throws any error during env stepping, the
-                Sampler will try to restart the faulty sub-environment. This is done
-                without disturbing the other (still intact) sub-environment and without
-                the RolloutWorker crashing.
-            num_consecutive_worker_failures_tolerance: The number of consecutive times
-                a rollout worker (or evaluation worker) failure is tolerated before
-                finally crashing the Trainer. Only useful if either
-                `ignore_worker_failures` or `recreate_failed_workers` is True.
-                Note that for `restart_failed_sub_environments` and sub-environment
-                failures, the worker itself is NOT affected and won't throw any errors
-                as the flawed sub-environment is silently restarted under the hood.
-            horizon: Number of steps after which the episode is forced to terminate.
-                Defaults to `env.spec.max_episode_steps` (if present) for Gym envs.
-            soft_horizon: Calculate rewards but don't reset the environment when the
-                horizon is hit. This allows value estimation and RNN state to span
-                across logical episodes denoted by horizon. This only has an effect
-                if horizon != inf.
-            no_done_at_end: Don't set 'done' at the end of the episode.
-                In combination with `soft_horizon`, this works as follows:
-                - no_done_at_end=False soft_horizon=False:
-                Reset env and add `done=True` at end of each episode.
-                - no_done_at_end=True soft_horizon=False:
-                Reset env, but do NOT add `done=True` at end of the episode.
-                - no_done_at_end=False soft_horizon=True:
-                Do NOT reset env at horizon, but add `done=True` at the horizon
-                (pretending the episode has terminated).
-                - no_done_at_end=True soft_horizon=True:
-                Do NOT reset env at horizon and do NOT add `done=True` at the horizon.
-            preprocessor_pref: Whether to use "rllib" or "deepmind" preprocessors by
-                default. Set to None for using no preprocessor. In this case, the
-                model will have to handle possibly complex observations from the
-                environment.
-            observation_filter: Element-wise observation filter, either "NoFilter"
-                or "MeanStdFilter".
-            synchronize_filter: Whether to synchronize the statistics of remote filters.
-            compress_observations: Whether to LZ4 compress individual observations
-                in the SampleBatches collected during rollouts.
-
-        Returns:
-            This updated TrainerConfig object.
-        """
-        if num_rollout_workers is not None:
-            self.num_workers = num_rollout_workers
-        if num_envs_per_worker is not None:
-            self.num_envs_per_worker = num_envs_per_worker
-        if sample_collector is not None:
-            self.sample_collector = sample_collector
-        if create_env_on_local_worker is not None:
-            self.create_env_on_local_worker = create_env_on_local_worker
-        if sample_async is not None:
-            self.sample_async = sample_async
-        if rollout_fragment_length is not None:
-            self.rollout_fragment_length = rollout_fragment_length
-        if batch_mode is not None:
-            self.batch_mode = batch_mode
-        if remote_worker_envs is not None:
-            self.remote_worker_envs = remote_worker_envs
-        if remote_env_batch_wait_ms is not None:
-            self.remote_env_batch_wait_ms = remote_env_batch_wait_ms
-        if validate_workers_after_construction is not None:
-            self.validate_workers_after_construction = (
-                validate_workers_after_construction
-            )
-        if ignore_worker_failures is not None:
-            self.ignore_worker_failures = ignore_worker_failures
-        if recreate_failed_workers is not None:
-            self.recreate_failed_workers = recreate_failed_workers
-        if restart_failed_sub_environments is not None:
-            self.restart_failed_sub_environments = restart_failed_sub_environments
-        if num_consecutive_worker_failures_tolerance is not None:
-            self.num_consecutive_worker_failures_tolerance = (
-                num_consecutive_worker_failures_tolerance
-            )
-        if horizon is not None:
-            self.horizon = horizon
-        if soft_horizon is not None:
-            self.soft_horizon = soft_horizon
-        if no_done_at_end is not None:
-            self.no_done_at_end = no_done_at_end
-        if preprocessor_pref is not None:
-            self.preprocessor_pref = preprocessor_pref
-        if observation_filter is not None:
-            self.observation_filter = observation_filter
-        if synchronize_filter is not None:
-            self.synchronize_filters = synchronize_filter
-        if compress_observations is not None:
-            self.compress_observations = compress_observations
-
-        return self
-
-    def training(
-        self,
-        gamma: Optional[float] = None,
-        lr: Optional[float] = None,
-        train_batch_size: Optional[int] = None,
-        model: Optional[dict] = None,
-        optimizer: Optional[dict] = None,
-    ) -> "TrainerConfig":
-        """Sets the training related configuration.
-
-        Args:
-            gamma: Float specifying the discount factor of the Markov Decision process.
-            lr: The default learning rate.
-            train_batch_size: Training batch size, if applicable.
-            model: Arguments passed into the policy model. See models/catalog.py for a
-                full list of the available model options.
-            optimizer: Arguments to pass to the policy optimizer.
-
-        Returns:
-            This updated TrainerConfig object.
-        """
-        if gamma is not None:
-            self.gamma = gamma
-        if lr is not None:
-            self.lr = lr
-        if train_batch_size is not None:
-            self.train_batch_size = train_batch_size
-        if model is not None:
-            self.model = model
-        if optimizer is not None:
-            self.optimizer = merge_dicts(self.optimizer, optimizer)
-
-        return self
-
-    def callbacks(self, callbacks_class) -> "TrainerConfig":
-        """Sets the callbacks configuration.
-
-        Args:
-            callbacks_class: Callbacks class, whose methods will be run during
-                various phases of training and environment sample collection.
-                See the `DefaultCallbacks` class and
-                `examples/custom_metrics_and_callbacks.py` for more usage information.
-
-        Returns:
-            This updated TrainerConfig object.
-        """
-        self.callbacks_class = callbacks_class
-
-        return self
-
-    def exploration(
-        self,
-        *,
-        explore: Optional[bool] = None,
-        exploration_config: Optional[dict] = None,
-    ) -> "TrainerConfig":
-        """Sets the config's exploration settings.
-
-        Args:
-            explore: Default exploration behavior, iff `explore`=None is passed into
-                compute_action(s). Set to False for no exploration behavior (e.g.,
-                for evaluation).
-            exploration_config: A dict specifying the Exploration object's config.
-
-        Returns:
-            This updated TrainerConfig object.
-        """
-        if explore is not None:
-            self.explore = explore
-        if exploration_config is not None:
-            new_exploration_config = deep_update(
-                {"exploration_config": self.exploration_config},
-                {"exploration_config": exploration_config},
-                False,
-                ["exploration_config"],
-                ["exploration_config"],
-            )
-            self.exploration_config = new_exploration_config["exploration_config"]
-
-        return self
-
-    def evaluation(
-        self,
-        *,
-        evaluation_interval: Optional[int] = None,
-        evaluation_duration: Optional[int] = None,
-        evaluation_duration_unit: Optional[str] = None,
-        evaluation_parallel_to_training: Optional[bool] = None,
-        evaluation_num_workers: Optional[int] = None,
-        evaluation_config: Optional[
-            Union["TrainerConfig", PartialTrainerConfigDict]
-        ] = None,
-        off_policy_estimation_methods: Optional[Dict] = None,
-        custom_evaluation_function: Optional[Callable] = None,
-        always_attach_evaluation_results: Optional[bool] = None,
-    ) -> "TrainerConfig":
-        """Sets the config's evaluation settings.
-
-        Args:
-            evaluation_interval: Evaluate with every `evaluation_interval` training
-                iterations. The evaluation stats will be reported under the "evaluation"
-                metric key. Note that for Ape-X metrics are already only reported for
-                the lowest epsilon workers (least random workers).
-                Set to None (or 0) for no evaluation.
-            evaluation_duration: Duration for which to run evaluation each
-                `evaluation_interval`. The unit for the duration can be set via
-                `evaluation_duration_unit` to either "episodes" (default) or
-                "timesteps". If using multiple evaluation workers
-                (evaluation_num_workers > 1), the load to run will be split amongst
-                these.
-                If the value is "auto":
-                - For `evaluation_parallel_to_training=True`: Will run as many
-                episodes/timesteps that fit into the (parallel) training step.
-                - For `evaluation_parallel_to_training=False`: Error.
-            evaluation_duration_unit: The unit, with which to count the evaluation
-                duration. Either "episodes" (default) or "timesteps".
-            evaluation_parallel_to_training: Whether to run evaluation in parallel to
-                a Trainer.train() call using threading. Default=False.
-                E.g. evaluation_interval=2 -> For every other training iteration,
-                the Trainer.train() and Trainer.evaluate() calls run in parallel.
-                Note: This is experimental. Possible pitfalls could be race conditions
-                for weight synching at the beginning of the evaluation loop.
-            evaluation_num_workers: Number of parallel workers to use for evaluation.
-                Note that this is set to zero by default, which means evaluation will
-                be run in the trainer process (only if evaluation_interval is not None).
-                If you increase this, it will increase the Ray resource usage of the
-                trainer since evaluation workers are created separately from rollout
-                workers (used to sample data for training).
-            evaluation_config: Typical usage is to pass extra args to evaluation env
-                creator and to disable exploration by computing deterministic actions.
-                IMPORTANT NOTE: Policy gradient algorithms are able to find the optimal
-                policy, even if this is a stochastic one. Setting "explore=False" here
-                will result in the evaluation workers not using this optimal policy!
-            off_policy_estimation_methods: Specify how to evaluate the current policy,
-                along with any optional config parameters. This only has an effect when
-                reading offline experiences ("input" is not "sampler").
-                Available keys:
-                {ope_method_name: {"type": ope_type, ...}} where `ope_method_name`
-                is a user-defined string to save the OPE results under, and
-                `ope_type` can be any subclass of OffPolicyEstimator, e.g.
-                ray.rllib.offline.estimators.is::ImportanceSampling
-                or your own custom subclass, or the full class path to the subclass.
-                You can also add additional config arguments to be passed to the
-                OffPolicyEstimator in the dict, e.g.
-                {"qreg_dr": {"type": DoublyRobust, "q_model_type": "qreg", "k": 5}}
-            custom_evaluation_function: Customize the evaluation method. This must be a
-                function of signature (trainer: Trainer, eval_workers: WorkerSet) ->
-                metrics: dict. See the Trainer.evaluate() method to see the default
-                implementation. The Trainer guarantees all eval workers have the latest
-                policy state before this function is called.
-            always_attach_evaluation_results: Make sure the latest available evaluation
-                results are always attached to a step result dict. This may be useful
-                if Tune or some other meta controller needs access to evaluation metrics
-                all the time.
-
-        Returns:
-            This updated TrainerConfig object.
-        """
-        if evaluation_interval is not None:
-            self.evaluation_interval = evaluation_interval
-        if evaluation_duration is not None:
-            self.evaluation_duration = evaluation_duration
-        if evaluation_duration_unit is not None:
-            self.evaluation_duration_unit = evaluation_duration_unit
-        if evaluation_parallel_to_training is not None:
-            self.evaluation_parallel_to_training = evaluation_parallel_to_training
-        if evaluation_num_workers is not None:
-            self.evaluation_num_workers = evaluation_num_workers
-        if evaluation_config is not None:
-            # Convert another TrainerConfig into dict.
-            if isinstance(evaluation_config, TrainerConfig):
-                self.evaluation_config = evaluation_config.to_dict()
-            else:
-                self.evaluation_config = evaluation_config
-        if off_policy_estimation_methods is not None:
-            self.evaluation_config[
-                "off_policy_estimation_methods"
-            ] = off_policy_estimation_methods
-        if custom_evaluation_function is not None:
-            self.custom_evaluation_function = custom_evaluation_function
-        if always_attach_evaluation_results:
-            self.always_attach_evaluation_results = always_attach_evaluation_results
-
-        return self
-
-    def offline_data(
-        self,
-        *,
-        input_=None,
-        input_config=None,
-        actions_in_input_normalized=None,
-        input_evaluation=None,
-        postprocess_inputs=None,
-        shuffle_buffer_size=None,
-        output=None,
-        output_config=None,
-        output_compress_columns=None,
-        output_max_file_size=None,
-    ) -> "TrainerConfig":
-        """Sets the config's offline data settings.
-
-        TODO(jungong, sven): we can potentially unify all input types
-          under input and input_config keys. E.g.
-          input: sample
-          input_config {
-            env: Cartpole-v0
-          }
-          or:
-          input: json_reader
-          input_config {
-            path: /tmp/
-          }
-          or:
-          input: dataset
-          input_config {
-            format: parquet
-            path: /tmp/
-          }
-
-        Args:
-            input_: Specify how to generate experiences:
-             - "sampler": Generate experiences via online (env) simulation (default).
-             - A local directory or file glob expression (e.g., "/tmp/*.json").
-             - A list of individual file paths/URIs (e.g., ["/tmp/1.json",
-               "s3://bucket/2.json"]).
-             - A dict with string keys and sampling probabilities as values (e.g.,
-               {"sampler": 0.4, "/tmp/*.json": 0.4, "s3://bucket/expert.json": 0.2}).
-             - A callable that takes an `IOContext` object as only arg and returns a
-               ray.rllib.offline.InputReader.
-             - A string key that indexes a callable with tune.registry.register_input
-            input_config: Arguments accessible from the IOContext for configuring custom
-                input.
-            actions_in_input_normalized: True, if the actions in a given offline "input"
-                are already normalized (between -1.0 and 1.0). This is usually the case
-                when the offline file has been generated by another RLlib algorithm
-                (e.g. PPO or SAC), while "normalize_actions" was set to True.
-            input_evaluation: DEPRECATED: Running OPE on training workers
-                is not recommended, use `evaluation(off_policy_estimation_methods)` to
-                run it on the evaluation workers instead.
-            postprocess_inputs: Whether to run postprocess_trajectory() on the
-                trajectory fragments from offline inputs. Note that postprocessing will
-                be done using the *current* policy, not the *behavior* policy, which
-                is typically undesirable for on-policy algorithms.
-            shuffle_buffer_size: If positive, input batches will be shuffled via a
-                sliding window buffer of this number of batches. Use this if the input
-                data is not in random enough order. Input is delayed until the shuffle
-                buffer is filled.
-            output: Specify where experiences should be saved:
-                 - None: don't save any experiences
-                 - "logdir" to save to the agent log dir
-                 - a path/URI to save to a custom output directory (e.g., "s3://bckt/")
-                 - a function that returns a rllib.offline.OutputWriter
-            output_config: Arguments accessible from the IOContext for configuring
-                custom output.
-            output_compress_columns: What sample batch columns to LZ4 compress in the
-                output data.
-            output_max_file_size: Max output file size before rolling over to a
-                new file.
-
-        Returns:
-            This updated TrainerConfig object.
-        """
-        if input_ is not None:
-            self.input_ = input_
-        if input_config is not None:
-            self.input_config = input_config
-        if actions_in_input_normalized is not None:
-            self.actions_in_input_normalized = actions_in_input_normalized
-        if input_evaluation is not None:
-            deprecation_warning(
-                old="offline_data(input_evaluation={})".format(input_evaluation),
-                new="evaluation(off_policy_estimation_methods={})".format(
-                    input_evaluation
-                ),
-                error=True,
-            )
-        if postprocess_inputs is not None:
-            self.postprocess_inputs = postprocess_inputs
-        if shuffle_buffer_size is not None:
-            self.shuffle_buffer_size = shuffle_buffer_size
-        if output is not None:
-            self.output = output
-        if output_config is not None:
-            self.output_config = output_config
-        if output_compress_columns is not None:
-            self.output_compress_columns = output_compress_columns
-        if output_max_file_size is not None:
-            self.output_max_file_size = output_max_file_size
-
-        return self
-
-    def multi_agent(
-        self,
-        *,
-        policies=None,
-        policy_map_capacity=None,
-        policy_map_cache=None,
-        policy_mapping_fn=None,
-        policies_to_train=None,
-        observation_fn=None,
-        replay_mode=None,
-        count_steps_by=None,
-    ) -> "TrainerConfig":
-        """Sets the config's multi-agent settings.
-
-        Args:
-            policies: Map of type MultiAgentPolicyConfigDict from policy ids to tuples
-                of (policy_cls, obs_space, act_space, config). This defines the
-                observation and action spaces of the policies and any extra config.
-            policy_map_capacity: Keep this many policies in the "policy_map" (before
-                writing least-recently used ones to disk/S3).
-            policy_map_cache: Where to store overflowing (least-recently used) policies?
-                Could be a directory (str) or an S3 location. None for using the
-                default output dir.
-            policy_mapping_fn: Function mapping agent ids to policy ids.
-            policies_to_train: Determines those policies that should be updated.
-                Options are:
-                - None, for all policies.
-                - An iterable of PolicyIDs that should be updated.
-                - A callable, taking a PolicyID and a SampleBatch or MultiAgentBatch
-                and returning a bool (indicating whether the given policy is trainable
-                or not, given the particular batch). This allows you to have a policy
-                trained only on certain data (e.g. when playing against a certain
-                opponent).
-            observation_fn: Optional function that can be used to enhance the local
-                agent observations to include more state. See
-                rllib/evaluation/observation_function.py for more info.
-            replay_mode: When replay_mode=lockstep, RLlib will replay all the agent
-                transitions at a particular timestep together in a batch. This allows
-                the policy to implement differentiable shared computations between
-                agents it controls at that timestep. When replay_mode=independent,
-                transitions are replayed independently per policy.
-            count_steps_by: Which metric to use as the "batch size" when building a
-                MultiAgentBatch. The two supported values are:
-                "env_steps": Count each time the env is "stepped" (no matter how many
-                multi-agent actions are passed/how many multi-agent observations
-                have been returned in the previous step).
-                "agent_steps": Count each individual agent step as one step.
-
-        Returns:
-            This updated TrainerConfig object.
-        """
-        if policies is not None:
-            self.policies = policies
-        if policy_map_capacity is not None:
-            self.policy_map_capacity = policy_map_capacity
-        if policy_map_cache is not None:
-            self.policy_map_cache = policy_map_cache
-        if policy_mapping_fn is not None:
-            self.policy_mapping_fn = policy_mapping_fn
-        if policies_to_train is not None:
-            self.policies_to_train = policies_to_train
-        if observation_fn is not None:
-            self.observation_fn = observation_fn
-        if replay_mode is not None:
-            self.replay_mode = replay_mode
-        if count_steps_by is not None:
-            self.count_steps_by = count_steps_by
-
-        return self
-
-    def reporting(
-        self,
-        *,
-        keep_per_episode_custom_metrics: Optional[bool] = None,
-        metrics_episode_collection_timeout_s: Optional[int] = None,
-        metrics_num_episodes_for_smoothing: Optional[int] = None,
-        min_time_s_per_iteration: Optional[int] = None,
-        min_train_timesteps_per_iteration: Optional[int] = None,
-        min_sample_timesteps_per_iteration: Optional[int] = None,
-    ) -> "TrainerConfig":
-        """Sets the config's reporting settings.
-
-        Args:
-            keep_per_episode_custom_metrics: Store raw custom metrics without
-                calculating max, min, mean
-            metrics_episode_collection_timeout_s: Wait for metric batches for at most
-                this many seconds. Those that have not returned in time will be
-                collected in the next train iteration.
-            metrics_num_episodes_for_smoothing: Smooth metrics over this many episodes.
-            min_time_s_per_iteration: Minimum time to accumulate within a single
-                `train()` call. This value does not affect learning,
-                only the number of times `Trainer.training_step()` is called by
-                `Trainer.train()`. If - after one such step attempt, the time taken
-                has not reached `min_time_s_per_iteration`, will perform n more
-                `training_step()` calls until the minimum time has been
-                consumed. Set to 0 or None for no minimum time.
-            min_train_timesteps_per_iteration: Minimum training timesteps to accumulate
-                within a single `train()` call. This value does not affect learning,
-                only the number of times `Trainer.training_step()` is called by
-                `Trainer.train()`. If - after one such step attempt, the training
-                timestep count has not been reached, will perform n more
-                `training_step()` calls until the minimum timesteps have been
-                executed. Set to 0 or None for no minimum timesteps.
-            min_sample_timesteps_per_iteration: Minimum env sampling timesteps to
-                accumulate within a single `train()` call. This value does not affect
-                learning, only the number of times `Trainer.training_step()` is
-                called by `Trainer.train()`. If - after one such step attempt, the env
-                sampling timestep count has not been reached, will perform n more
-                `training_step()` calls until the minimum timesteps have been
-                executed. Set to 0 or None for no minimum timesteps.
-
-        Returns:
-            This updated TrainerConfig object.
-        """
-        if keep_per_episode_custom_metrics is not None:
-            self.keep_per_episode_custom_metrics = keep_per_episode_custom_metrics
-        if metrics_episode_collection_timeout_s is not None:
-            self.metrics_episode_collection_timeout_s = (
-                metrics_episode_collection_timeout_s
-            )
-        if metrics_num_episodes_for_smoothing is not None:
-            self.metrics_num_episodes_for_smoothing = metrics_num_episodes_for_smoothing
-        if min_time_s_per_iteration is not None:
-            self.min_time_s_per_iteration = min_time_s_per_iteration
-        if min_train_timesteps_per_iteration is not None:
-            self.min_train_timesteps_per_iteration = min_train_timesteps_per_iteration
-        if min_sample_timesteps_per_iteration is not None:
-            self.min_sample_timesteps_per_iteration = min_sample_timesteps_per_iteration
-
-        return self
-
-    def debugging(
-        self,
-        *,
-        logger_creator: Optional[Callable[[], Logger]] = None,
-        logger_config: Optional[dict] = None,
-        log_level: Optional[str] = None,
-        log_sys_usage: Optional[bool] = None,
-        fake_sampler: Optional[bool] = None,
-        seed: Optional[int] = None,
-    ) -> "TrainerConfig":
-        """Sets the config's debugging settings.
-
-        Args:
-            logger_creator: Callable that creates a ray.tune.Logger
-                object. If unspecified, a default logger is created.
-            logger_config: Define logger-specific configuration to be used inside Logger
-                Default value None allows overwriting with nested dicts.
-            log_level: Set the ray.rllib.* log level for the agent process and its
-                workers. Should be one of DEBUG, INFO, WARN, or ERROR. The DEBUG level
-                will also periodically print out summaries of relevant internal dataflow
-                (this is also printed out once at startup at the INFO level). When using
-                the `rllib train` command, you can also use the `-v` and `-vv` flags as
-                shorthand for INFO and DEBUG.
-            log_sys_usage: Log system resource metrics to results. This requires
-                `psutil` to be installed for sys stats, and `gputil` for GPU metrics.
-            fake_sampler: Use fake (infinite speed) sampler. For testing only.
-            seed: This argument, in conjunction with worker_index, sets the random
-                seed of each worker, so that identically configured trials will have
-                identical results. This makes experiments reproducible.
-
-        Returns:
-            This updated TrainerConfig object.
-        """
-        if logger_creator is not None:
-            self.logger_creator = logger_creator
-        if logger_config is not None:
-            self.logger_config = logger_config
-        if log_level is not None:
-            self.log_level = log_level
-        if log_sys_usage is not None:
-            self.log_sys_usage = log_sys_usage
-        if fake_sampler is not None:
-            self.fake_sampler = fake_sampler
-        if seed is not None:
-            self.seed = seed
-
-        return self
-
-    def experimental(
-        self,
-        *,
-        _tf_policy_handles_more_than_one_loss=None,
-        _disable_preprocessor_api=None,
-        _disable_action_flattening=None,
-        _disable_execution_plan_api=None,
-    ) -> "TrainerConfig":
-        """Sets the config's experimental settings.
-
-        Args:
-            _tf_policy_handles_more_than_one_loss: Experimental flag.
-                If True, TFPolicy will handle more than one loss/optimizer.
-                Set this to True, if you would like to return more than
-                one loss term from your `loss_fn` and an equal number of optimizers
-                from your `optimizer_fn`. In the future, the default for this will be
-                True.
-            _disable_preprocessor_api: Experimental flag.
-                If True, no (observation) preprocessor will be created and
-                observations will arrive in model as they are returned by the env.
-                In the future, the default for this will be True.
-            _disable_action_flattening: Experimental flag.
-                If True, RLlib will no longer flatten the policy-computed actions into
-                a single tensor (for storage in SampleCollectors/output files/etc..),
-                but leave (possibly nested) actions as-is. Disabling flattening affects:
-                - SampleCollectors: Have to store possibly nested action structs.
-                - Models that have the previous action(s) as part of their input.
-                - Algorithms reading from offline files (incl. action information).
-            _disable_execution_plan_api: Experimental flag.
-                If True, the execution plan API will not be used. Instead,
-                a Trainer's `training_iteration` method will be called as-is each
-                training iteration.
-
-        Returns:
-            This updated TrainerConfig object.
-        """
-        if _tf_policy_handles_more_than_one_loss is not None:
-            self._tf_policy_handles_more_than_one_loss = (
-                _tf_policy_handles_more_than_one_loss
-            )
-        if _disable_preprocessor_api is not None:
-            self._disable_preprocessor_api = _disable_preprocessor_api
-        if _disable_action_flattening is not None:
-            self._disable_action_flattening = _disable_action_flattening
-        if _disable_execution_plan_api is not None:
-            self._disable_execution_plan_api = _disable_execution_plan_api
-
-        return self
-=======
 deprecation_warning(
     old="ray.rllib.agents.trainer_config::TrainerConfig",
     new="ray.rllib.algorithms.algorithm_config::AlgorithmConfig",
     error=False,
-)
->>>>>>> d8ec5929
+)