--- conflicted
+++ resolved
@@ -166,11 +166,7 @@
         self.input_ = "sampler"
         self.input_config = {}
         self.actions_in_input_normalized = False
-<<<<<<< HEAD
-        self.input_evaluation = []
-=======
         self.off_policy_estimation_methods = []
->>>>>>> 61676f26
         self.postprocess_inputs = False
         self.shuffle_buffer_size = 0
         self.output = None
