--- conflicted
+++ resolved
@@ -1,8 +1,5 @@
 from ray.rllib.offline.estimators.off_policy_estimator import OffPolicyEstimator
-<<<<<<< HEAD
-=======
 from ray.rllib.offline.estimators.utils import action_log_likelihood
->>>>>>> ec13f4c2
 from ray.rllib.policy import Policy
 from ray.rllib.utils.annotations import override, DeveloperAPI
 from ray.rllib.utils.typing import SampleBatchType
@@ -27,15 +24,9 @@
     def estimate(self, batch: SampleBatchType) -> Dict[str, Any]:
         self.check_can_estimate_for(batch)
         estimates = {"v_old": [], "v_new": [], "v_gain": []}
-<<<<<<< HEAD
-        for sub_batch in batch.split_by_episode():
-            rewards, old_prob = sub_batch["rewards"], sub_batch["action_prob"]
-            new_prob = np.exp(self.action_log_likelihood(sub_batch))
-=======
         for episode in batch.split_by_episode():
             rewards, old_prob = episode["rewards"], episode["action_prob"]
             new_prob = np.exp(action_log_likelihood(self.policy, episode))
->>>>>>> ec13f4c2
 
             # calculate importance ratios
             p = []
