import copy
import logging
import math
import os
import sys
from typing import (
    Any,
    Callable,
    Container,
    Dict,
    Mapping,
    Optional,
    Tuple,
    Type,
    TYPE_CHECKING,
    Union,
)

from packaging import version

import ray
from ray.rllib.algorithms.callbacks import DefaultCallbacks
from ray.rllib.core.learner.learner import LearnerHyperparameters
from ray.rllib.core.learner.learner_group_config import (
    LearnerGroupConfig,
    ModuleSpec,
)
from ray.rllib.core.rl_module.marl_module import MultiAgentRLModuleSpec
from ray.rllib.core.rl_module.rl_module import ModuleID, SingleAgentRLModuleSpec
from ray.rllib.env.env_context import EnvContext
from ray.rllib.env.multi_agent_env import MultiAgentEnv
from ray.rllib.env.wrappers.atari_wrappers import is_atari
from ray.rllib.evaluation.collectors.sample_collector import SampleCollector
from ray.rllib.utils.torch_utils import TORCH_COMPILE_REQUIRED_VERSION
from ray.rllib.evaluation.collectors.simple_list_collector import SimpleListCollector
from ray.rllib.evaluation.episode import Episode
from ray.rllib.models import MODEL_DEFAULTS
from ray.rllib.policy.policy import Policy, PolicySpec
from ray.rllib.policy.sample_batch import DEFAULT_POLICY_ID
from ray.rllib.utils import deep_update, merge_dicts
from ray.rllib.utils.annotations import (
    OverrideToImplementCustomLogic_CallToSuperRecommended,
    ExperimentalAPI,
)
from ray.rllib.utils.deprecation import (
    Deprecated,
    DEPRECATED_VALUE,
    deprecation_warning,
)
from ray.rllib.utils.framework import try_import_tf, try_import_torch
from ray.rllib.utils.from_config import from_config, NotProvided
from ray.rllib.utils.gym import (
    convert_old_gym_space_to_gymnasium_space,
    try_import_gymnasium_and_gym,
)
from ray.rllib.utils.policy import validate_policy_id
from ray.rllib.utils.schedules.scheduler import Scheduler
from ray.rllib.utils.serialization import (
    deserialize_type,
    NOT_SERIALIZABLE,
    serialize_type,
)
from ray.rllib.utils.typing import (
    AgentID,
    AlgorithmConfigDict,
    EnvConfigDict,
    EnvType,
    LearningRateOrSchedule,
    MultiAgentPolicyConfigDict,
    PartialAlgorithmConfigDict,
    PolicyID,
    ResultDict,
    SampleBatchType,
)
from ray.tune.logger import Logger
from ray.tune.registry import get_trainable_cls
from ray.tune.result import TRIAL_INFO
from ray.tune.tune import _Config
from ray.util import log_once

gym, old_gym = try_import_gymnasium_and_gym()
Space = gym.Space

"""TODO(jungong, sven): in "offline_data" we can potentially unify all input types
under input and input_config keys. E.g.
input: sample
input_config {
env: CartPole-v1
}
or:
input: json_reader
input_config {
path: /tmp/
}
or:
input: dataset
input_config {
format: parquet
path: /tmp/
}
"""


if TYPE_CHECKING:
    from ray.rllib.algorithms.algorithm import Algorithm
    from ray.rllib.core.learner import Learner

logger = logging.getLogger(__name__)


def _check_rl_module_spec(module_spec: ModuleSpec) -> None:
    if not isinstance(module_spec, (SingleAgentRLModuleSpec, MultiAgentRLModuleSpec)):
        raise ValueError(
            "rl_module_spec must be an instance of "
            "SingleAgentRLModuleSpec or MultiAgentRLModuleSpec."
            f"Got {type(module_spec)} instead."
        )


class AlgorithmConfig(_Config):
    """A RLlib AlgorithmConfig builds an RLlib Algorithm from a given configuration.

    Example:
        >>> from ray.rllib.algorithms.algorithm_config import AlgorithmConfig
        >>> from ray.rllib.algorithms.callbacks import MemoryTrackingCallbacks
        >>> # Construct a generic config object, specifying values within different
        >>> # sub-categories, e.g. "training".
        >>> config = AlgorithmConfig().training(gamma=0.9, lr=0.01)  # doctest: +SKIP
        ...     .environment(env="CartPole-v1")
        ...     .resources(num_gpus=0)
        ...     .rollouts(num_rollout_workers=4)
        ...     .callbacks(MemoryTrackingCallbacks)
        >>> # A config object can be used to construct the respective Trainer.
        >>> rllib_algo = config.build()  # doctest: +SKIP

    Example:
        >>> from ray.rllib.algorithms.algorithm_config import AlgorithmConfig
        >>> from ray import tune
        >>> # In combination with a tune.grid_search:
        >>> config = AlgorithmConfig()
        >>> config.training(lr=tune.grid_search([0.01, 0.001])) # doctest: +SKIP
        >>> # Use `to_dict()` method to get the legacy plain python config dict
        >>> # for usage with `tune.Tuner().fit()`.
        >>> tune.Tuner(  # doctest: +SKIP
        ...     "[registered trainer class]", param_space=config.to_dict()
        ...     ).fit()
    """

    @staticmethod
    def DEFAULT_POLICY_MAPPING_FN(aid, episode, worker, **kwargs):
        # The default policy mapping function to use if None provided.
        # Map any agent ID to "default_policy".
        return DEFAULT_POLICY_ID

    @classmethod
    def from_dict(cls, config_dict: dict) -> "AlgorithmConfig":
        """Creates an AlgorithmConfig from a legacy python config dict.

        Examples:
            >>> from ray.rllib.algorithms.ppo.ppo import PPOConfig # doctest: +SKIP
            >>> ppo_config = PPOConfig.from_dict({...}) # doctest: +SKIP
            >>> ppo = ppo_config.build(env="Pendulum-v1") # doctest: +SKIP

        Args:
            config_dict: The legacy formatted python config dict for some algorithm.

        Returns:
             A new AlgorithmConfig object that matches the given python config dict.
        """
        # Create a default config object of this class.
        config_obj = cls()
        # Remove `_is_frozen` flag from config dict in case the AlgorithmConfig that
        # the dict was derived from was already frozen (we don't want to copy the
        # frozenness).
        config_dict.pop("_is_frozen", None)
        config_obj.update_from_dict(config_dict)
        return config_obj

    @classmethod
    def overrides(cls, **kwargs):
        """Generates and validates a set of config key/value pairs (passed via kwargs).

        Validation whether given config keys are valid is done immediately upon
        construction (by comparing against the properties of a default AlgorithmConfig
        object of this class).
        Allows combination with a full AlgorithmConfig object to yield a new
        AlgorithmConfig object.

        Used anywhere, we would like to enable the user to only define a few config
        settings that would change with respect to some main config, e.g. in multi-agent
        setups and evaluation configs.

        Examples:
            >>> from ray.rllib.algorithms.ppo import PPOConfig
            >>> from ray.rllib.policy.policy import PolicySpec
            >>> config = (
            ...     PPOConfig()
            ...     .multi_agent(
            ...         policies={
            ...             "pol0": PolicySpec(config=PPOConfig.overrides(lambda_=0.95))
            ...         },
            ...     )
            ... )

            >>> from ray.rllib.algorithms.algorithm_config import AlgorithmConfig
            >>> from ray.rllib.algorithms.pg import PGConfig
            >>> config = (
            ...     PGConfig()
            ...     .evaluation(
            ...         evaluation_num_workers=1,
            ...         evaluation_interval=1,
            ...         evaluation_config=AlgorithmConfig.overrides(explore=False),
            ...     )
            ... )

        Returns:
            A dict mapping valid config property-names to values.

        Raises:
            KeyError: In case a non-existing property name (kwargs key) is being
            passed in. Valid property names are taken from a default AlgorithmConfig
            object of `cls`.
        """
        default_config = cls()
        config_overrides = {}
        for key, value in kwargs.items():
            if not hasattr(default_config, key):
                raise KeyError(
                    f"Invalid property name {key} for config class {cls.__name__}!"
                )
            # Allow things like "lambda" as well.
            key = cls._translate_special_keys(key, warn_deprecated=True)
            config_overrides[key] = value

        return config_overrides

    def __init__(self, algo_class=None):
        # Define all settings and their default values.

        # Define the default RLlib Trainer class that this AlgorithmConfig will be
        # applied to.
        self.algo_class = algo_class

        # `self.python_environment()`
        self.extra_python_environs_for_driver = {}
        self.extra_python_environs_for_worker = {}

        # `self.resources()`
        self.num_gpus = 0
        self.num_cpus_per_worker = 1
        self.num_gpus_per_worker = 0
        self._fake_gpus = False
        self.num_cpus_for_local_worker = 1
        self.num_learner_workers = 0
        self.num_gpus_per_learner_worker = 0
        self.num_cpus_per_learner_worker = 1
        self.local_gpu_idx = 0
        self.custom_resources_per_worker = {}
        self.placement_strategy = "PACK"

        # `self.framework()`
        self.framework_str = "torch"
        self.eager_tracing = False
        self.eager_max_retraces = 20
        self.tf_session_args = {
            # note: overridden by `local_tf_session_args`
            "intra_op_parallelism_threads": 2,
            "inter_op_parallelism_threads": 2,
            "gpu_options": {
                "allow_growth": True,
            },
            "log_device_placement": False,
            "device_count": {"CPU": 1},
            # Required by multi-GPU (num_gpus > 1).
            "allow_soft_placement": True,
        }
        self.local_tf_session_args = {
            # Allow a higher level of parallelism by default, but not unlimited
            # since that can cause crashes with many concurrent drivers.
            "intra_op_parallelism_threads": 8,
            "inter_op_parallelism_threads": 8,
        }
        # Torch compile settings
        self.torch_compile_learner = False
        self.torch_compile_learner_dynamo_backend = (
            "aot_eager" if sys.platform == "darwin" else "inductor"
        )
        self.torch_compile_learner_dynamo_mode = "reduce-overhead"
        self.torch_compile_worker = False
        self.torch_compile_worker_dynamo_backend = (
            "aot_eager" if sys.platform == "darwin" else "inductor"
        )
        self.torch_compile_worker_dynamo_mode = "reduce-overhead"

        # `self.environment()`
        self.env = None
        self.env_config = {}
        self.observation_space = None
        self.action_space = None
        self.env_task_fn = None
        self.render_env = False
        self.clip_rewards = None
        self.normalize_actions = True
        self.clip_actions = False
        self.disable_env_checking = False
        self.auto_wrap_old_gym_envs = True
        self._is_atari = None

        # `self.rollouts()`
        self.env_runner_cls = None
        self.num_rollout_workers = 0
        self.num_envs_per_worker = 1
        self.sample_collector = SimpleListCollector
        self.create_env_on_local_worker = False
        self.sample_async = False
        self.enable_connectors = True
        self.update_worker_filter_stats = True
        self.use_worker_filter_stats = True
        self.rollout_fragment_length = 200
        self.batch_mode = "truncate_episodes"
        self.remote_worker_envs = False
        self.remote_env_batch_wait_ms = 0
        self.validate_workers_after_construction = True
        self.preprocessor_pref = "deepmind"
        self.observation_filter = "NoFilter"
        self.compress_observations = False
        self.enable_tf1_exec_eagerly = False
        self.sampler_perf_stats_ema_coef = None

        # `self.training()`
        self.gamma = 0.99
        self.lr = 0.001
        self.grad_clip = None
        self.grad_clip_by = "global_norm"
        self.train_batch_size = 32
        self.model = copy.deepcopy(MODEL_DEFAULTS)
        self.optimizer = {}
        self.max_requests_in_flight_per_sampler_worker = 2
        self._learner_class = None
        self._enable_learner_api = False

        # `self.callbacks()`
        self.callbacks_class = DefaultCallbacks

        # `self.explore()`
        self.explore = True
        # This is not compatible with RLModules, which have a method
        # `forward_exploration` to specify custom exploration behavior.
        self.exploration_config = {}

        # `self.multi_agent()`
        self.policies = {DEFAULT_POLICY_ID: PolicySpec()}
        self.algorithm_config_overrides_per_module = {}
        self.policy_map_capacity = 100
        self.policy_mapping_fn = self.DEFAULT_POLICY_MAPPING_FN
        self.policies_to_train = None
        self.policy_states_are_swappable = False
        self.observation_fn = None
        self.count_steps_by = "env_steps"

        # `self.offline_data()`
        self.input_ = "sampler"
        self.input_config = {}
        self.actions_in_input_normalized = False
        self.postprocess_inputs = False
        self.shuffle_buffer_size = 0
        self.output = None
        self.output_config = {}
        self.output_compress_columns = ["obs", "new_obs"]
        self.output_max_file_size = 64 * 1024 * 1024
        self.offline_sampling = False

        # `self.evaluation()`
        self.evaluation_interval = None
        self.evaluation_duration = 10
        self.evaluation_duration_unit = "episodes"
        self.evaluation_sample_timeout_s = 180.0
        self.evaluation_parallel_to_training = False
        self.evaluation_config = None
        self.off_policy_estimation_methods = {}
        self.ope_split_batch_by_episode = True
        self.evaluation_num_workers = 0
        self.custom_evaluation_function = None
        self.always_attach_evaluation_results = False
        self.enable_async_evaluation = False
        # TODO: Set this flag still in the config or - much better - in the
        #  RolloutWorker as a property.
        self.in_evaluation = False
        self.sync_filters_on_rollout_workers_timeout_s = 60.0

        # `self.reporting()`
        self.keep_per_episode_custom_metrics = False
        self.metrics_episode_collection_timeout_s = 60.0
        self.metrics_num_episodes_for_smoothing = 100
        self.min_time_s_per_iteration = None
        self.min_train_timesteps_per_iteration = 0
        self.min_sample_timesteps_per_iteration = 0

        # `self.checkpointing()`
        self.export_native_model_files = False
        self.checkpoint_trainable_policies_only = False

        # `self.debugging()`
        self.logger_creator = None
        self.logger_config = None
        self.log_level = "WARN"
        self.log_sys_usage = True
        self.fake_sampler = False
        self.seed = None

        # `self.fault_tolerance()`
        self.ignore_worker_failures = False
        self.recreate_failed_workers = False
        # By default restart failed worker a thousand times.
        # This should be enough to handle normal transient failures.
        # This also prevents infinite number of restarts in case
        # the worker or env has a bug.
        self.max_num_worker_restarts = 1000
        # Small delay between worker restarts. In case rollout or
        # evaluation workers have remote dependencies, this delay can be
        # adjusted to make sure we don't flood them with re-connection
        # requests, and allow them enough time to recover.
        # This delay also gives Ray time to stream back error logging
        # and exceptions.
        self.delay_between_worker_restarts_s = 60.0
        self.restart_failed_sub_environments = False
        self.num_consecutive_worker_failures_tolerance = 100
        self.worker_health_probe_timeout_s = 60
        self.worker_restore_timeout_s = 1800

        # `self.rl_module()`
        self.rl_module_spec = None
        self._enable_rl_module_api = False
        # Helper to keep track of the original exploration config when dis-/enabling
        # rl modules.
        self.__prior_exploration_config = None

        # `self.experimental()`
        self._tf_policy_handles_more_than_one_loss = False
        self._disable_preprocessor_api = False
        self._disable_action_flattening = False
        self._disable_execution_plan_api = True
        self._disable_initialize_loss_from_dummy_batch = False

        # Has this config object been frozen (cannot alter its attributes anymore).
        self._is_frozen = False

        # TODO: Remove, once all deprecation_warning calls upon using these keys
        #  have been removed.
        # === Deprecated keys ===
        self.simple_optimizer = DEPRECATED_VALUE
        self.monitor = DEPRECATED_VALUE
        self.evaluation_num_episodes = DEPRECATED_VALUE
        self.metrics_smoothing_episodes = DEPRECATED_VALUE
        self.timesteps_per_iteration = DEPRECATED_VALUE
        self.min_iter_time_s = DEPRECATED_VALUE
        self.collect_metrics_timeout = DEPRECATED_VALUE
        self.min_time_s_per_reporting = DEPRECATED_VALUE
        self.min_train_timesteps_per_reporting = DEPRECATED_VALUE
        self.min_sample_timesteps_per_reporting = DEPRECATED_VALUE
        self.input_evaluation = DEPRECATED_VALUE
        self.policy_map_cache = DEPRECATED_VALUE
        self.worker_cls = DEPRECATED_VALUE
        self.synchronize_filters = DEPRECATED_VALUE

        # The following values have moved because of the new ReplayBuffer API
        self.buffer_size = DEPRECATED_VALUE
        self.prioritized_replay = DEPRECATED_VALUE
        self.learning_starts = DEPRECATED_VALUE
        self.replay_batch_size = DEPRECATED_VALUE
        # -1 = DEPRECATED_VALUE is a valid value for replay_sequence_length
        self.replay_sequence_length = None
        self.replay_mode = DEPRECATED_VALUE
        self.prioritized_replay_alpha = DEPRECATED_VALUE
        self.prioritized_replay_beta = DEPRECATED_VALUE
        self.prioritized_replay_eps = DEPRECATED_VALUE
        self.min_time_s_per_reporting = DEPRECATED_VALUE
        self.min_train_timesteps_per_reporting = DEPRECATED_VALUE
        self.min_sample_timesteps_per_reporting = DEPRECATED_VALUE

    def to_dict(self) -> AlgorithmConfigDict:
        """Converts all settings into a legacy config dict for backward compatibility.

        Returns:
            A complete AlgorithmConfigDict, usable in backward-compatible Tune/RLlib
            use cases, e.g. w/ `tune.Tuner().fit()`.
        """
        config = copy.deepcopy(vars(self))
        config.pop("algo_class")
        config.pop("_is_frozen")

        # Worst naming convention ever: NEVER EVER use reserved key-words...
        if "lambda_" in config:
            assert hasattr(self, "lambda_")
            config["lambda"] = getattr(self, "lambda_")
            config.pop("lambda_")
        if "input_" in config:
            assert hasattr(self, "input_")
            config["input"] = getattr(self, "input_")
            config.pop("input_")

        # Convert `policies` (PolicySpecs?) into dict.
        # Convert policies dict such that each policy ID maps to a old-style.
        # 4-tuple: class, obs-, and action space, config.
        if "policies" in config and isinstance(config["policies"], dict):
            policies_dict = {}
            for policy_id, policy_spec in config.pop("policies").items():
                if isinstance(policy_spec, PolicySpec):
                    policies_dict[policy_id] = (
                        policy_spec.policy_class,
                        policy_spec.observation_space,
                        policy_spec.action_space,
                        policy_spec.config,
                    )
                else:
                    policies_dict[policy_id] = policy_spec
            config["policies"] = policies_dict

        # Switch out deprecated vs new config keys.
        config["callbacks"] = config.pop("callbacks_class", DefaultCallbacks)
        config["create_env_on_driver"] = config.pop("create_env_on_local_worker", 1)
        config["custom_eval_function"] = config.pop("custom_evaluation_function", None)
        config["framework"] = config.pop("framework_str", None)
        config["num_cpus_for_driver"] = config.pop("num_cpus_for_local_worker", 1)
        config["num_workers"] = config.pop("num_rollout_workers", 0)

        # Simplify: Remove all deprecated keys that have as value `DEPRECATED_VALUE`.
        # These would be useless in the returned dict anyways.
        for dep_k in [
            "monitor",
            "evaluation_num_episodes",
            "metrics_smoothing_episodes",
            "timesteps_per_iteration",
            "min_iter_time_s",
            "collect_metrics_timeout",
            "buffer_size",
            "prioritized_replay",
            "learning_starts",
            "replay_batch_size",
            "replay_mode",
            "prioritized_replay_alpha",
            "prioritized_replay_beta",
            "prioritized_replay_eps",
            "min_time_s_per_reporting",
            "min_train_timesteps_per_reporting",
            "min_sample_timesteps_per_reporting",
            "input_evaluation",
        ]:
            if config.get(dep_k) == DEPRECATED_VALUE:
                config.pop(dep_k, None)

        return config

    def update_from_dict(
        self,
        config_dict: PartialAlgorithmConfigDict,
    ) -> "AlgorithmConfig":
        """Modifies this AlgorithmConfig via the provided python config dict.

        Warns if `config_dict` contains deprecated keys.
        Silently sets even properties of `self` that do NOT exist. This way, this method
        may be used to configure custom Policies which do not have their own specific
        AlgorithmConfig classes, e.g.
        `ray.rllib.examples.policy.random_policy::RandomPolicy`.

        Args:
            config_dict: The old-style python config dict (PartialAlgorithmConfigDict)
                to use for overriding some properties defined in there.

        Returns:
            This updated AlgorithmConfig object.
        """
        eval_call = {}

        # We deal with this special key before all others because it may influence
        # stuff like "exploration_config".
        # Namely, we want to re-instantiate the exploration config this config had
        # inside `self.rl_module()` before potentially overwriting it in the following.
        if "_enable_rl_module_api" in config_dict:
            self.rl_module(_enable_rl_module_api=config_dict["_enable_rl_module_api"])

        # Modify our properties one by one.
        for key, value in config_dict.items():
            key = self._translate_special_keys(key, warn_deprecated=False)

            # Ray Tune saves additional data under this magic keyword.
            # This should not get treated as AlgorithmConfig field.
            if key == TRIAL_INFO:
                continue

            if key == "_enable_rl_module_api":
                # We've dealt with this above.
                continue
            # Set our multi-agent settings.
            elif key == "multiagent":
                kwargs = {
                    k: value[k]
                    for k in [
                        "policies",
                        "policy_map_capacity",
                        "policy_mapping_fn",
                        "policies_to_train",
                        "policy_states_are_swappable",
                        "observation_fn",
                        "count_steps_by",
                    ]
                    if k in value
                }
                self.multi_agent(**kwargs)
            # Some keys specify config sub-dicts and therefore should go through the
            # correct methods to properly `.update()` those from given config dict
            # (to not lose any sub-keys).
            elif key == "callbacks_class" and value != NOT_SERIALIZABLE:
                # For backward compatibility reasons, only resolve possible
                # classpath if value is a str type.
                if isinstance(value, str):
                    value = deserialize_type(value, error=True)
                self.callbacks(callbacks_class=value)
            elif key == "env_config":
                self.environment(env_config=value)
            elif key.startswith("evaluation_"):
                eval_call[key] = value
            elif key == "exploration_config":
                if config_dict.get("_enable_rl_module_api", False):
                    self.exploration_config = value
                    continue
                if isinstance(value, dict) and "type" in value:
                    value["type"] = deserialize_type(value["type"])
                self.exploration(exploration_config=value)
            elif key == "model":
                # Resolve possible classpath.
                if isinstance(value, dict) and value.get("custom_model"):
                    value["custom_model"] = deserialize_type(value["custom_model"])
                self.training(**{key: value})
            elif key == "optimizer":
                self.training(**{key: value})
            elif key == "replay_buffer_config":
                if isinstance(value, dict) and "type" in value:
                    value["type"] = deserialize_type(value["type"])
                self.training(**{key: value})
            elif key == "sample_collector":
                # Resolve possible classpath.
                value = deserialize_type(value)
                self.rollouts(sample_collector=value)
            # If config key matches a property, just set it, otherwise, warn and set.
            else:
                if not hasattr(self, key) and log_once(
                    "unknown_property_in_algo_config"
                ):
                    logger.warning(
                        f"Cannot create {type(self).__name__} from given "
                        f"`config_dict`! Property {key} not supported."
                    )
                setattr(self, key, value)

        self.evaluation(**eval_call)

        return self

    # TODO(sven): We might want to have a `deserialize` method as well. Right now,
    #  simply using the from_dict() API works in this same (deserializing) manner,
    #  whether the dict used is actually code-free (already serialized) or not
    #  (i.e. a classic RLlib config dict with e.g. "callbacks" key still pointing to
    #  a class).
    def serialize(self) -> Mapping[str, Any]:
        """Returns a mapping from str to JSON'able values representing this config.

        The resulting values will not have any code in them.
        Classes (such as `callbacks_class`) will be converted to their full
        classpath, e.g. `ray.rllib.algorithms.callbacks.DefaultCallbacks`.
        Actual code such as lambda functions will be written as their source
        code (str) plus any closure information for properly restoring the
        code inside the AlgorithmConfig object made from the returned dict data.
        Dataclass objects get converted to dicts.

        Returns:
            A mapping from str to JSON'able values.
        """
        config = self.to_dict()
        return self._serialize_dict(config)

    def copy(self, copy_frozen: Optional[bool] = None) -> "AlgorithmConfig":
        """Creates a deep copy of this config and (un)freezes if necessary.

        Args:
            copy_frozen: Whether the created deep copy will be frozen or not. If None,
                keep the same frozen status that `self` currently has.

        Returns:
            A deep copy of `self` that is (un)frozen.
        """
        cp = copy.deepcopy(self)
        if copy_frozen is True:
            cp.freeze()
        elif copy_frozen is False:
            cp._is_frozen = False
            if isinstance(cp.evaluation_config, AlgorithmConfig):
                cp.evaluation_config._is_frozen = False
        return cp

    def freeze(self) -> None:
        """Freezes this config object, such that no attributes can be set anymore.

        Algorithms should use this method to make sure that their config objects
        remain read-only after this.
        """
        if self._is_frozen:
            return
        self._is_frozen = True

        # Also freeze underlying eval config, if applicable.
        if isinstance(self.evaluation_config, AlgorithmConfig):
            self.evaluation_config.freeze()

        # TODO: Flip out all set/dict/list values into frozen versions
        #  of themselves? This way, users won't even be able to alter those values
        #  directly anymore.

<<<<<<< HEAD
    def _detect_atari_env(self) -> bool:
        """Returns whether this configured env is an Atari env or not.

        Returns:
            True, if specified env is an Atari env, False otherwise.
        """
        # Atari envs are usually specified via a string like "PongNoFrameskip-v4"
        # or "ALE/Breakout-v5".
        # We do NOT attempt to auto-detect Atari env for other specified types like
        # a callable, to avoid running heavy logics in validate().
        # For these cases, users can explicitly set `environment(atari=True)`.
        if not type(self.env) == str:
            return False

        try:
            env = gym.make(self.env)
        except gym.error.NameNotFound:
            # Not an Atari env if this is not a gym env.
            return False

        return is_atari(env)

=======
>>>>>>> 3eba8939
    @OverrideToImplementCustomLogic_CallToSuperRecommended
    def validate(self) -> None:
        """Validates all values in this config."""

        # Validate rollout settings.
        if not (
            (
                isinstance(self.rollout_fragment_length, int)
                and self.rollout_fragment_length > 0
            )
            or self.rollout_fragment_length == "auto"
        ):
            raise ValueError("`rollout_fragment_length` must be int >0 or 'auto'!")
        if self.batch_mode not in ["truncate_episodes", "complete_episodes"]:
            raise ValueError(
                "`config.batch_mode` must be one of [truncate_episodes|"
                "complete_episodes]! Got {}".format(self.batch_mode)
            )
        if self.preprocessor_pref not in ["rllib", "deepmind", None]:
            raise ValueError(
                "`config.preprocessor_pref` must be either 'rllib', 'deepmind' or None!"
            )
        if self.num_envs_per_worker <= 0:
            raise ValueError(
                f"`num_envs_per_worker` ({self.num_envs_per_worker}) must be "
                f"larger than 0!"
            )

        # Check correct framework settings, and whether configured framework is
        # installed.
        _tf1, _tf, _tfv = None, None, None
        _torch = None
        if self.framework_str not in {"tf", "tf2"} and self.framework_str != "torch":
            return
        elif self.framework_str in {"tf", "tf2"}:
            _tf1, _tf, _tfv = try_import_tf()
        else:
            _torch, _ = try_import_torch()

        # Check if torch framework supports torch.compile.
        if (
            _torch is not None
            and self.framework_str == "torch"
            and version.parse(_torch.__version__) < TORCH_COMPILE_REQUIRED_VERSION
            and (self.torch_compile_learner or self.torch_compile_worker)
        ):
            raise ValueError("torch.compile is only supported from torch 2.0.0")

        self._check_if_correct_nn_framework_installed(_tf1, _tf, _torch)
        self._resolve_tf_settings(_tf1, _tfv)

        # Check `policies_to_train` for invalid entries.
        if isinstance(self.policies_to_train, (list, set, tuple)):
            for pid in self.policies_to_train:
                if pid not in self.policies:
                    raise ValueError(
                        "`config.multi_agent(policies_to_train=..)` contains "
                        f"policy ID ({pid}) that was not defined in "
                        f"`config.multi_agent(policies=..)`!"
                    )

        # If `evaluation_num_workers` > 0, warn if `evaluation_interval` is
        # None.
        if self.evaluation_num_workers > 0 and not self.evaluation_interval:
            logger.warning(
                f"You have specified {self.evaluation_num_workers} "
                "evaluation workers, but your `evaluation_interval` is None! "
                "Therefore, evaluation will not occur automatically with each"
                " call to `Algorithm.train()`. Instead, you will have to call "
                "`Algorithm.evaluate()` manually in order to trigger an "
                "evaluation run."
            )
        # If `evaluation_num_workers=0` and
        # `evaluation_parallel_to_training=True`, warn that you need
        # at least one remote eval worker for parallel training and
        # evaluation, and set `evaluation_parallel_to_training` to False.
        elif self.evaluation_num_workers == 0 and self.evaluation_parallel_to_training:
            raise ValueError(
                "`evaluation_parallel_to_training` can only be done if "
                "`evaluation_num_workers` > 0! Try setting "
                "`config.evaluation_parallel_to_training` to False."
            )

        # If `evaluation_duration=auto`, error if
        # `evaluation_parallel_to_training=False`.
        if self.evaluation_duration == "auto":
            if not self.evaluation_parallel_to_training:
                raise ValueError(
                    "`evaluation_duration=auto` not supported for "
                    "`evaluation_parallel_to_training=False`!"
                )
        # Make sure, it's an int otherwise.
        elif (
            not isinstance(self.evaluation_duration, int)
            or self.evaluation_duration <= 0
        ):
            raise ValueError(
                f"`evaluation_duration` ({self.evaluation_duration}) must be an "
                f"int and >0!"
            )

        # Check model config.
        # If no preprocessing, propagate into model's config as well
        # (so model will know, whether inputs are preprocessed or not).
        if self._disable_preprocessor_api is True:
            self.model["_disable_preprocessor_api"] = True
        # If no action flattening, propagate into model's config as well
        # (so model will know, whether action inputs are already flattened or
        # not).
        if self._disable_action_flattening is True:
            self.model["_disable_action_flattening"] = True
        if self.model.get("custom_preprocessor"):
            deprecation_warning(
                old="AlgorithmConfig.training(model={'custom_preprocessor': ...})",
                help="Custom preprocessors are deprecated, "
                "since they sometimes conflict with the built-in "
                "preprocessors for handling complex observation spaces. "
                "Please use wrapper classes around your environment "
                "instead.",
                error=True,
            )

        # RLModule API only works with connectors and with Learner API.
        if not self.enable_connectors and self._enable_rl_module_api:
            raise ValueError(
                "RLModule API only works with connectors. "
                "Please enable connectors via "
                "`config.rollouts(enable_connectors=True)`."
            )

        # Learner API requires RLModule API.
        if self._enable_learner_api is not self._enable_rl_module_api:
            raise ValueError(
                "Learner API requires RLModule API and vice-versa! "
                "Enable RLModule API via "
                "`config.rl_module(_enable_rl_module_api=True)` and the Learner API "
                "via `config.training(_enable_learner_api=True)` (or set both to "
                "False)."
            )
        # TODO @Avnishn: This is a short-term work around due to
        # https://github.com/ray-project/ray/issues/35409
        # Remove this once we are able to specify placement group bundle index in RLlib
        if (
            self.num_cpus_per_learner_worker > 1
            and self.num_gpus_per_learner_worker > 0
        ):
            raise ValueError(
                "Cannot set both `num_cpus_per_learner_worker` and "
                " `num_gpus_per_learner_worker` > 0! Users must set one"
                " or the other due to issues with placement group"
                " fragmentation. See "
                "https://github.com/ray-project/ray/issues/35409 for more details."
            )

        if bool(os.environ.get("RLLIB_ENABLE_RL_MODULE", False)):
            # Enable RLModule API and connectors if env variable is set
            # (to be used in unittesting)
            self.rl_module(_enable_rl_module_api=True)
            self.training(_enable_learner_api=True)
            self.enable_connectors = True

        # LR-schedule checking.
        if self._enable_learner_api:
            Scheduler.validate(
                fixed_value_or_schedule=self.lr,
                setting_name="lr",
                description="learning rate",
            )

        # Validate grad clipping settings.
        if self.grad_clip_by not in ["value", "norm", "global_norm"]:
            raise ValueError(
                f"`grad_clip_by` ({self.grad_clip_by}) must be one of: 'value', "
                "'norm', or 'global_norm'!"
            )

        # TODO: Deprecate self.simple_optimizer!
        # Multi-GPU settings.
        if self.simple_optimizer is True:
            pass
        # Multi-GPU setting: Must use MultiGPUTrainOneStep.
        elif not self._enable_learner_api and self.num_gpus > 1:
            # TODO: AlphaStar uses >1 GPUs differently (1 per policy actor), so this is
            #  ok for tf2 here.
            #  Remove this hacky check, once we have fully moved to the Learner API.
            if self.framework_str == "tf2" and type(self).__name__ != "AlphaStar":
                raise ValueError(
                    "`num_gpus` > 1 not supported yet for "
                    f"framework={self.framework_str}!"
                )
            elif self.simple_optimizer is True:
                raise ValueError(
                    "Cannot use `simple_optimizer` if `num_gpus` > 1! "
                    "Consider not setting `simple_optimizer` in your config."
                )
            self.simple_optimizer = False
        # Auto-setting: Use simple-optimizer for tf-eager or multiagent,
        # otherwise: MultiGPUTrainOneStep (if supported by the algo's execution
        # plan).
        elif self.simple_optimizer == DEPRECATED_VALUE:
            # tf-eager: Must use simple optimizer.
            if self.framework_str not in ["tf", "torch"]:
                self.simple_optimizer = True
            # Multi-agent case: Try using MultiGPU optimizer (only
            # if all policies used are DynamicTFPolicies or TorchPolicies).
            elif self.is_multi_agent():
                from ray.rllib.policy.dynamic_tf_policy import DynamicTFPolicy
                from ray.rllib.policy.torch_policy import TorchPolicy

                default_policy_cls = None
                if self.algo_class:
                    default_policy_cls = self.algo_class.get_default_policy_class(self)

                policies = self.policies
                policy_specs = (
                    [
                        PolicySpec(*spec) if isinstance(spec, (tuple, list)) else spec
                        for spec in policies.values()
                    ]
                    if isinstance(policies, dict)
                    else [PolicySpec() for _ in policies]
                )

                if any(
                    (spec.policy_class or default_policy_cls) is None
                    or not issubclass(
                        spec.policy_class or default_policy_cls,
                        (DynamicTFPolicy, TorchPolicy),
                    )
                    for spec in policy_specs
                ):
                    self.simple_optimizer = True
                else:
                    self.simple_optimizer = False
            else:
                self.simple_optimizer = False

        # User manually set simple-optimizer to False -> Error if tf-eager.
        elif self.simple_optimizer is False:
            if self.framework_str == "tf2":
                raise ValueError(
                    "`simple_optimizer=False` not supported for "
                    f"config.framework({self.framework_str})!"
                )

        if self.input_ == "sampler" and self.off_policy_estimation_methods:
            raise ValueError(
                "Off-policy estimation methods can only be used if the input is a "
                "dataset. We currently do not support applying off_policy_esitmation "
                "method on a sampler input."
            )

        if self.input_ == "dataset":
            # if we need to read a ray dataset set the parallelism and
            # num_cpus_per_read_task from rollout worker settings
            self.input_config["num_cpus_per_read_task"] = self.num_cpus_per_worker
            if self.in_evaluation:
                # If using dataset for evaluation, the parallelism gets set to
                # evaluation_num_workers for backward compatibility and num_cpus gets
                # set to num_cpus_per_worker from rollout worker. User only needs to
                # set evaluation_num_workers.
                self.input_config["parallelism"] = self.evaluation_num_workers or 1
            else:
                # If using dataset for training, the parallelism and num_cpus gets set
                # based on rollout worker parameters. This is for backwards
                # compatibility for now. User only needs to set num_rollout_workers.
                self.input_config["parallelism"] = self.num_rollout_workers or 1

        if self._enable_rl_module_api:
            default_rl_module_spec = self.get_default_rl_module_spec()
            _check_rl_module_spec(default_rl_module_spec)

            if self.rl_module_spec is not None:
                # Merge provided RL Module spec class with defaults
                _check_rl_module_spec(self.rl_module_spec)
                # We can only merge if we have SingleAgentRLModuleSpecs.
                # TODO(Artur): Support merging for MultiAgentRLModuleSpecs.
                if isinstance(self.rl_module_spec, SingleAgentRLModuleSpec):
                    if isinstance(default_rl_module_spec, SingleAgentRLModuleSpec):
                        default_rl_module_spec.update(self.rl_module_spec)
                        self.rl_module_spec = default_rl_module_spec
                    elif isinstance(default_rl_module_spec, MultiAgentRLModuleSpec):
                        raise ValueError(
                            "Cannot merge MultiAgentRLModuleSpec with "
                            "SingleAgentRLModuleSpec!"
                        )
            else:
                self.rl_module_spec = default_rl_module_spec

            if self.exploration_config:
                # This is not compatible with RLModules, which have a method
                # `forward_exploration` to specify custom exploration behavior.
                raise ValueError(
                    "When RLModule API are enabled, exploration_config can not be "
                    "set. If you want to implement custom exploration behaviour, "
                    "please modify the `forward_exploration` method of the "
                    "RLModule at hand. On configs that have a default exploration "
                    "config, this must be done with "
                    "`config.exploration_config={}`."
                )

        # make sure the resource requirements for learner_group is valid
        if self.num_learner_workers == 0 and self.num_gpus_per_worker > 1:
            raise ValueError(
                "num_gpus_per_worker must be 0 (cpu) or 1 (gpu) when using local mode "
                "(i.e. num_learner_workers = 0)"
            )

    def build(
        self,
        env: Optional[Union[str, EnvType]] = None,
        logger_creator: Optional[Callable[[], Logger]] = None,
        use_copy: bool = True,
    ) -> "Algorithm":
        """Builds an Algorithm from this AlgorithmConfig (or a copy thereof).

        Args:
            env: Name of the environment to use (e.g. a gym-registered str),
                a full class path (e.g.
                "ray.rllib.examples.env.random_env.RandomEnv"), or an Env
                class directly. Note that this arg can also be specified via
                the "env" key in `config`.
            logger_creator: Callable that creates a ray.tune.Logger
                object. If unspecified, a default logger is created.
            use_copy: Whether to deepcopy `self` and pass the copy to the Algorithm
                (instead of `self`) as config. This is useful in case you would like to
                recycle the same AlgorithmConfig over and over, e.g. in a test case, in
                which we loop over different DL-frameworks.

        Returns:
            A ray.rllib.algorithms.algorithm.Algorithm object.
        """
        if env is not None:
            self.env = env
            if self.evaluation_config is not None:
                self.evaluation_config["env"] = env
        if logger_creator is not None:
            self.logger_creator = logger_creator

        algo_class = self.algo_class
        if isinstance(self.algo_class, str):
            algo_class = get_trainable_cls(self.algo_class)

        return algo_class(
            config=self if not use_copy else copy.deepcopy(self),
            logger_creator=self.logger_creator,
        )

    def python_environment(
        self,
        *,
        extra_python_environs_for_driver: Optional[dict] = NotProvided,
        extra_python_environs_for_worker: Optional[dict] = NotProvided,
    ) -> "AlgorithmConfig":
        """Sets the config's python environment settings.

        Args:
            extra_python_environs_for_driver: Any extra python env vars to set in the
                algorithm's process, e.g., {"OMP_NUM_THREADS": "16"}.
            extra_python_environs_for_worker: The extra python environments need to set
                for worker processes.

        Returns:
            This updated AlgorithmConfig object.
        """
        if extra_python_environs_for_driver is not NotProvided:
            self.extra_python_environs_for_driver = extra_python_environs_for_driver
        if extra_python_environs_for_worker is not NotProvided:
            self.extra_python_environs_for_worker = extra_python_environs_for_worker
        return self

    def resources(
        self,
        *,
        num_gpus: Optional[Union[float, int]] = NotProvided,
        _fake_gpus: Optional[bool] = NotProvided,
        num_cpus_per_worker: Optional[Union[float, int]] = NotProvided,
        num_gpus_per_worker: Optional[Union[float, int]] = NotProvided,
        num_cpus_for_local_worker: Optional[int] = NotProvided,
        num_learner_workers: Optional[int] = NotProvided,
        num_cpus_per_learner_worker: Optional[Union[float, int]] = NotProvided,
        num_gpus_per_learner_worker: Optional[Union[float, int]] = NotProvided,
        local_gpu_idx: Optional[int] = NotProvided,
        custom_resources_per_worker: Optional[dict] = NotProvided,
        placement_strategy: Optional[str] = NotProvided,
    ) -> "AlgorithmConfig":
        """Specifies resources allocated for an Algorithm and its ray actors/workers.

        Args:
            num_gpus: Number of GPUs to allocate to the algorithm process.
                Note that not all algorithms can take advantage of GPUs.
                Support for multi-GPU is currently only available for
                tf-[PPO/IMPALA/DQN/PG]. This can be fractional (e.g., 0.3 GPUs).
            _fake_gpus: Set to True for debugging (multi-)?GPU funcitonality on a
                CPU machine. GPU towers will be simulated by graphs located on
                CPUs in this case. Use `num_gpus` to test for different numbers of
                fake GPUs.
            num_cpus_per_worker: Number of CPUs to allocate per worker.
            num_gpus_per_worker: Number of GPUs to allocate per worker. This can be
                fractional. This is usually needed only if your env itself requires a
                GPU (i.e., it is a GPU-intensive video game), or model inference is
                unusually expensive.
            num_learner_workers: Number of workers used for training. A value of 0
                means training will take place on a local worker on head node CPUs or 1
                GPU (determined by `num_gpus_per_learner_worker`). For multi-gpu
                training, set number of workers greater than 1 and set
                `num_gpus_per_learner_worker` accordingly (e.g. 4 GPUs total, and model
                needs 2 GPUs: `num_learner_workers = 2` and
                `num_gpus_per_learner_worker = 2`)
            num_cpus_per_learner_worker: Number of CPUs allocated per trainer worker.
                Only necessary for custom processing pipeline inside each Learner
                requiring multiple CPU cores. Ignored if `num_learner_workers = 0`.
            num_gpus_per_learner_worker: Number of GPUs allocated per worker. If
                `num_learner_workers = 0`, any value greater than 0 will run the
                training on a single GPU on the head node, while a value of 0 will run
                the training on head node CPU cores. If num_gpus_per_learner_worker is
                set, then num_cpus_per_learner_worker cannot be set.
            local_gpu_idx: if num_gpus_per_worker > 0, and num_workers<2, then this gpu
                index will be used for training. This is an index into the available
                cuda devices. For example if os.environ["CUDA_VISIBLE_DEVICES"] = "1"
                then a local_gpu_idx of 0 will use the gpu with id 1 on the node.
            custom_resources_per_worker: Any custom Ray resources to allocate per
                worker.
            num_cpus_for_local_worker: Number of CPUs to allocate for the algorithm.
                Note: this only takes effect when running in Tune. Otherwise,
                the algorithm runs in the main program (driver).
            custom_resources_per_worker: Any custom Ray resources to allocate per
                worker.
            placement_strategy: The strategy for the placement group factory returned by
                `Algorithm.default_resource_request()`. A PlacementGroup defines, which
                devices (resources) should always be co-located on the same node.
                For example, an Algorithm with 2 rollout workers, running with
                num_gpus=1 will request a placement group with the bundles:
                [{"gpu": 1, "cpu": 1}, {"cpu": 1}, {"cpu": 1}], where the first bundle
                is for the driver and the other 2 bundles are for the two workers.
                These bundles can now be "placed" on the same or different
                nodes depending on the value of `placement_strategy`:
                "PACK": Packs bundles into as few nodes as possible.
                "SPREAD": Places bundles across distinct nodes as even as possible.
                "STRICT_PACK": Packs bundles into one node. The group is not allowed
                to span multiple nodes.
                "STRICT_SPREAD": Packs bundles across distinct nodes.

        Returns:
            This updated AlgorithmConfig object.
        """
        if num_gpus is not NotProvided:
            self.num_gpus = num_gpus
        if _fake_gpus is not NotProvided:
            self._fake_gpus = _fake_gpus
        if num_cpus_per_worker is not NotProvided:
            self.num_cpus_per_worker = num_cpus_per_worker
        if num_gpus_per_worker is not NotProvided:
            self.num_gpus_per_worker = num_gpus_per_worker
        if num_cpus_for_local_worker is not NotProvided:
            self.num_cpus_for_local_worker = num_cpus_for_local_worker
        if custom_resources_per_worker is not NotProvided:
            self.custom_resources_per_worker = custom_resources_per_worker
        if placement_strategy is not NotProvided:
            self.placement_strategy = placement_strategy

        if num_learner_workers is not NotProvided:
            self.num_learner_workers = num_learner_workers
        if num_cpus_per_learner_worker is not NotProvided:
            self.num_cpus_per_learner_worker = num_cpus_per_learner_worker
        if num_gpus_per_learner_worker is not NotProvided:
            self.num_gpus_per_learner_worker = num_gpus_per_learner_worker
        if local_gpu_idx is not NotProvided:
            self.local_gpu_idx = local_gpu_idx

        return self

    def framework(
        self,
        framework: Optional[str] = NotProvided,
        *,
        eager_tracing: Optional[bool] = NotProvided,
        eager_max_retraces: Optional[int] = NotProvided,
        tf_session_args: Optional[Dict[str, Any]] = NotProvided,
        local_tf_session_args: Optional[Dict[str, Any]] = NotProvided,
        torch_compile_learner: Optional[bool] = NotProvided,
        torch_compile_learner_dynamo_mode: Optional[str] = NotProvided,
        torch_compile_learner_dynamo_backend: Optional[str] = NotProvided,
        torch_compile_worker: Optional[bool] = NotProvided,
        torch_compile_worker_dynamo_backend: Optional[str] = NotProvided,
        torch_compile_worker_dynamo_mode: Optional[str] = NotProvided,
    ) -> "AlgorithmConfig":
        """Sets the config's DL framework settings.

        Args:
            framework: tf: TensorFlow (static-graph); tf2: TensorFlow 2.x
                (eager or traced, if eager_tracing=True); torch: PyTorch
            eager_tracing: Enable tracing in eager mode. This greatly improves
                performance (speedup ~2x), but makes it slightly harder to debug
                since Python code won't be evaluated after the initial eager pass.
                Only possible if framework=tf2.
            eager_max_retraces: Maximum number of tf.function re-traces before a
                runtime error is raised. This is to prevent unnoticed retraces of
                methods inside the `..._eager_traced` Policy, which could slow down
                execution by a factor of 4, without the user noticing what the root
                cause for this slowdown could be.
                Only necessary for framework=tf2.
                Set to None to ignore the re-trace count and never throw an error.
            tf_session_args: Configures TF for single-process operation by default.
            local_tf_session_args: Override the following tf session args on the local
                worker
            torch_compile_learner: If True, forward_train methods on TorchRLModules
            on the learner are compiled. If not specified, the default is to compile
            forward train on the learner.
            torch_compile_learner_dynamo_backend: The torch dynamo backend to use on
                the learner.
            torch_compile_learner_dynamo_mode: The torch dynamo mode to use on the
                learner.
            torch_compile_worker: If True, forward exploration and inference methods on
                TorchRLModules on the workers are compiled. If not specified,
                the default is to not compile forward methods on the workers because
                retracing can be expensive.
            torch_compile_worker_dynamo_backend: The torch dynamo backend to use on
                the workers.
            torch_compile_worker_dynamo_mode: The torch dynamo mode to use on the
                workers.

        Returns:
            This updated AlgorithmConfig object.
        """
        if framework is not NotProvided:
            if framework == "tfe":
                deprecation_warning(
                    old="AlgorithmConfig.framework('tfe')",
                    new="AlgorithmConfig.framework('tf2')",
                    error=True,
                )
            self.framework_str = framework
        if eager_tracing is not NotProvided:
            self.eager_tracing = eager_tracing
        if eager_max_retraces is not NotProvided:
            self.eager_max_retraces = eager_max_retraces
        if tf_session_args is not NotProvided:
            self.tf_session_args = tf_session_args
        if local_tf_session_args is not NotProvided:
            self.local_tf_session_args = local_tf_session_args

        if torch_compile_learner is not NotProvided:
            self.torch_compile_learner = torch_compile_learner
        if torch_compile_learner_dynamo_backend is not NotProvided:
            self.torch_compile_learner_dynamo_backend = (
                torch_compile_learner_dynamo_backend
            )
        if torch_compile_learner_dynamo_mode is not NotProvided:
            self.torch_compile_learner_dynamo_mode = torch_compile_learner_dynamo_mode
        if torch_compile_worker is not NotProvided:
            self.torch_compile_worker = torch_compile_worker
        if torch_compile_worker_dynamo_backend is not NotProvided:
            self.torch_compile_worker_dynamo_backend = (
                torch_compile_worker_dynamo_backend
            )
        if torch_compile_worker_dynamo_mode is not NotProvided:
            self.torch_compile_worker_dynamo_mode = torch_compile_worker_dynamo_mode

        return self

    def environment(
        self,
        env: Optional[Union[str, EnvType]] = NotProvided,
        *,
        env_config: Optional[EnvConfigDict] = NotProvided,
        observation_space: Optional[gym.spaces.Space] = NotProvided,
        action_space: Optional[gym.spaces.Space] = NotProvided,
        env_task_fn: Optional[
            Callable[[ResultDict, EnvType, EnvContext], Any]
        ] = NotProvided,
        render_env: Optional[bool] = NotProvided,
        clip_rewards: Optional[Union[bool, float]] = NotProvided,
        normalize_actions: Optional[bool] = NotProvided,
        clip_actions: Optional[bool] = NotProvided,
        disable_env_checking: Optional[bool] = NotProvided,
        is_atari: Optional[bool] = NotProvided,
        auto_wrap_old_gym_envs: Optional[bool] = NotProvided,
    ) -> "AlgorithmConfig":
        """Sets the config's RL-environment settings.

        Args:
            env: The environment specifier. This can either be a tune-registered env,
                via `tune.register_env([name], lambda env_ctx: [env object])`,
                or a string specifier of an RLlib supported type. In the latter case,
                RLlib will try to interpret the specifier as either an Farama-Foundation
                gymnasium env, a PyBullet env, a ViZDoomGym env, or a fully qualified
                classpath to an Env class, e.g.
                "ray.rllib.examples.env.random_env.RandomEnv".
            env_config: Arguments dict passed to the env creator as an EnvContext
                object (which is a dict plus the properties: num_rollout_workers,
                worker_index, vector_index, and remote).
            observation_space: The observation space for the Policies of this Algorithm.
            action_space: The action space for the Policies of this Algorithm.
            env_task_fn: A callable taking the last train results, the base env and the
                env context as args and returning a new task to set the env to.
                The env must be a `TaskSettableEnv` sub-class for this to work.
                See `examples/curriculum_learning.py` for an example.
            render_env: If True, try to render the environment on the local worker or on
                worker 1 (if num_rollout_workers > 0). For vectorized envs, this usually
                means that only the first sub-environment will be rendered.
                In order for this to work, your env will have to implement the
                `render()` method which either:
                a) handles window generation and rendering itself (returning True) or
                b) returns a numpy uint8 image of shape [height x width x 3 (RGB)].
            clip_rewards: Whether to clip rewards during Policy's postprocessing.
                None (default): Clip for Atari only (r=sign(r)).
                True: r=sign(r): Fixed rewards -1.0, 1.0, or 0.0.
                False: Never clip.
                [float value]: Clip at -value and + value.
                Tuple[value1, value2]: Clip at value1 and value2.
            normalize_actions: If True, RLlib will learn entirely inside a normalized
                action space (0.0 centered with small stddev; only affecting Box
                components). We will unsquash actions (and clip, just in case) to the
                bounds of the env's action space before sending actions back to the env.
            clip_actions: If True, RLlib will clip actions according to the env's bounds
                before sending them back to the env.
                TODO: (sven) This option should be deprecated and always be False.
            disable_env_checking: If True, disable the environment pre-checking module.
            is_atari: This config can be used to explicitly specify whether the env is
                an Atari env or not. If not specified, RLlib will try to auto-detect
                this.
            auto_wrap_old_gym_envs: Whether to auto-wrap old gym environments (using
                the pre 0.24 gym APIs, e.g. reset() returning single obs and no info
                dict). If True, RLlib will automatically wrap the given gym env class
                with the gym-provided compatibility wrapper
                (gym.wrappers.EnvCompatibility). If False, RLlib will produce a
                descriptive error on which steps to perform to upgrade to gymnasium
                (or to switch this flag to True).

        Returns:
            This updated AlgorithmConfig object.
        """
        if env is not NotProvided:
            self.env = env
        if env_config is not NotProvided:
            deep_update(
                self.env_config,
                env_config,
                True,
            )
        if observation_space is not NotProvided:
            self.observation_space = observation_space
        if action_space is not NotProvided:
            self.action_space = action_space
        if env_task_fn is not NotProvided:
            self.env_task_fn = env_task_fn
        if render_env is not NotProvided:
            self.render_env = render_env
        if clip_rewards is not NotProvided:
            self.clip_rewards = clip_rewards
        if normalize_actions is not NotProvided:
            self.normalize_actions = normalize_actions
        if clip_actions is not NotProvided:
            self.clip_actions = clip_actions
        if disable_env_checking is not NotProvided:
            self.disable_env_checking = disable_env_checking
        if is_atari is not NotProvided:
            self._is_atari = is_atari
        if auto_wrap_old_gym_envs is not NotProvided:
            self.auto_wrap_old_gym_envs = auto_wrap_old_gym_envs

        return self

    def rollouts(
        self,
        *,
        env_runner_cls: Optional[type] = NotProvided,
        num_rollout_workers: Optional[int] = NotProvided,
        num_envs_per_worker: Optional[int] = NotProvided,
        create_env_on_local_worker: Optional[bool] = NotProvided,
        sample_collector: Optional[Type[SampleCollector]] = NotProvided,
        sample_async: Optional[bool] = NotProvided,
        enable_connectors: Optional[bool] = NotProvided,
        use_worker_filter_stats: Optional[bool] = NotProvided,
        update_worker_filter_stats: Optional[bool] = NotProvided,
        rollout_fragment_length: Optional[Union[int, str]] = NotProvided,
        batch_mode: Optional[str] = NotProvided,
        remote_worker_envs: Optional[bool] = NotProvided,
        remote_env_batch_wait_ms: Optional[float] = NotProvided,
        validate_workers_after_construction: Optional[bool] = NotProvided,
        preprocessor_pref: Optional[str] = NotProvided,
        observation_filter: Optional[str] = NotProvided,
        compress_observations: Optional[bool] = NotProvided,
        enable_tf1_exec_eagerly: Optional[bool] = NotProvided,
        sampler_perf_stats_ema_coef: Optional[float] = NotProvided,
        ignore_worker_failures=DEPRECATED_VALUE,
        recreate_failed_workers=DEPRECATED_VALUE,
        restart_failed_sub_environments=DEPRECATED_VALUE,
        num_consecutive_worker_failures_tolerance=DEPRECATED_VALUE,
        worker_health_probe_timeout_s=DEPRECATED_VALUE,
        worker_restore_timeout_s=DEPRECATED_VALUE,
        synchronize_filter=DEPRECATED_VALUE,
    ) -> "AlgorithmConfig":
        """Sets the rollout worker configuration.

        Args:
            env_runner_cls: The EnvRunner class to use for environment rollouts (data
                collection).
            num_rollout_workers: Number of rollout worker actors to create for
                parallel sampling. Setting this to 0 will force rollouts to be done in
                the local worker (driver process or the Algorithm's actor when using
                Tune).
            num_envs_per_worker: Number of environments to evaluate vector-wise per
                worker. This enables model inference batching, which can improve
                performance for inference bottlenecked workloads.
            sample_collector: The SampleCollector class to be used to collect and
                retrieve environment-, model-, and sampler data. Override the
                SampleCollector base class to implement your own
                collection/buffering/retrieval logic.
            create_env_on_local_worker: When `num_rollout_workers` > 0, the driver
                (local_worker; worker-idx=0) does not need an environment. This is
                because it doesn't have to sample (done by remote_workers;
                worker_indices > 0) nor evaluate (done by evaluation workers;
                see below).
            sample_async: Use a background thread for sampling (slightly off-policy,
                usually not advisable to turn on unless your env specifically requires
                it).
            enable_connectors: Use connector based environment runner, so that all
                preprocessing of obs and postprocessing of actions are done in agent
                and action connectors.
            use_worker_filter_stats: Whether to use the workers in the WorkerSet to
                update the central filters (held by the local worker). If False, stats
                from the workers will not be used and discarded.
            update_worker_filter_stats: Whether to push filter updates from the central
                filters (held by the local worker) to the remote workers' filters.
                Setting this to True might be useful within the evaluation config in
                order to disable the usage of evaluation trajectories for synching
                the central filter (used for training).
            rollout_fragment_length: Divide episodes into fragments of this many steps
                each during rollouts. Trajectories of this size are collected from
                rollout workers and combined into a larger batch of `train_batch_size`
                for learning.
                For example, given rollout_fragment_length=100 and
                train_batch_size=1000:
                1. RLlib collects 10 fragments of 100 steps each from rollout workers.
                2. These fragments are concatenated and we perform an epoch of SGD.
                When using multiple envs per worker, the fragment size is multiplied by
                `num_envs_per_worker`. This is since we are collecting steps from
                multiple envs in parallel. For example, if num_envs_per_worker=5, then
                rollout workers will return experiences in chunks of 5*100 = 500 steps.
                The dataflow here can vary per algorithm. For example, PPO further
                divides the train batch into minibatches for multi-epoch SGD.
                Set to "auto" to have RLlib compute an exact `rollout_fragment_length`
                to match the given batch size.
            batch_mode: How to build individual batches with the EnvRunner(s). Batches
                coming from distributed EnvRunners are usually concat'd to form the
                train batch. Note that "steps" below can mean different things (either
                env- or agent-steps) and depends on the `count_steps_by` setting,
                adjustable via `AlgorithmConfig.multi_agent(count_steps_by=..)`:
                1) "truncate_episodes": Each call to `EnvRunner.sample()` will return a
                batch of at most `rollout_fragment_length * num_envs_per_worker` in
                size. The batch will be exactly `rollout_fragment_length * num_envs`
                in size if postprocessing does not change batch sizes. Episodes
                may be truncated in order to meet this size requirement.
                This mode guarantees evenly sized batches, but increases
                variance as the future return must now be estimated at truncation
                boundaries.
                2) "complete_episodes": Each call to `EnvRunner.sample()` will return a
                batch of at least `rollout_fragment_length * num_envs_per_worker` in
                size. Episodes will not be truncated, but multiple episodes
                may be packed within one batch to meet the (minimum) batch size.
                Note that when `num_envs_per_worker > 1`, episode steps will be buffered
                until the episode completes, and hence batches may contain
                significant amounts of off-policy data.
            remote_worker_envs: If using num_envs_per_worker > 1, whether to create
                those new envs in remote processes instead of in the same worker.
                This adds overheads, but can make sense if your envs can take much
                time to step / reset (e.g., for StarCraft). Use this cautiously;
                overheads are significant.
            remote_env_batch_wait_ms: Timeout that remote workers are waiting when
                polling environments. 0 (continue when at least one env is ready) is
                a reasonable default, but optimal value could be obtained by measuring
                your environment step / reset and model inference perf.
            validate_workers_after_construction: Whether to validate that each created
                remote worker is healthy after its construction process.
            preprocessor_pref: Whether to use "rllib" or "deepmind" preprocessors by
                default. Set to None for using no preprocessor. In this case, the
                model will have to handle possibly complex observations from the
                environment.
            observation_filter: Element-wise observation filter, either "NoFilter"
                or "MeanStdFilter".
            compress_observations: Whether to LZ4 compress individual observations
                in the SampleBatches collected during rollouts.
            enable_tf1_exec_eagerly: Explicitly tells the rollout worker to enable
                TF eager execution. This is useful for example when framework is
                "torch", but a TF2 policy needs to be restored for evaluation or
                league-based purposes.
            sampler_perf_stats_ema_coef: If specified, perf stats are in EMAs. This
                is the coeff of how much new data points contribute to the averages.
                Default is None, which uses simple global average instead.
                The EMA update rule is: updated = (1 - ema_coef) * old + ema_coef * new

        Returns:
            This updated AlgorithmConfig object.
        """
        if env_runner_cls is not NotProvided:
            self.env_runner_cls = env_runner_cls
        if num_rollout_workers is not NotProvided:
            self.num_rollout_workers = num_rollout_workers
        if num_envs_per_worker is not NotProvided:
            self.num_envs_per_worker = num_envs_per_worker
        if sample_collector is not NotProvided:
            self.sample_collector = sample_collector
        if create_env_on_local_worker is not NotProvided:
            self.create_env_on_local_worker = create_env_on_local_worker
        if sample_async is not NotProvided:
            self.sample_async = sample_async
        if enable_connectors is not NotProvided:
            self.enable_connectors = enable_connectors
        if use_worker_filter_stats is not NotProvided:
            self.use_worker_filter_stats = use_worker_filter_stats
        if update_worker_filter_stats is not NotProvided:
            self.update_worker_filter_stats = update_worker_filter_stats
        if rollout_fragment_length is not NotProvided:
            self.rollout_fragment_length = rollout_fragment_length
        if batch_mode is not NotProvided:
            self.batch_mode = batch_mode
        if remote_worker_envs is not NotProvided:
            self.remote_worker_envs = remote_worker_envs
        if remote_env_batch_wait_ms is not NotProvided:
            self.remote_env_batch_wait_ms = remote_env_batch_wait_ms
        if validate_workers_after_construction is not NotProvided:
            self.validate_workers_after_construction = (
                validate_workers_after_construction
            )
        if preprocessor_pref is not NotProvided:
            self.preprocessor_pref = preprocessor_pref
        if observation_filter is not NotProvided:
            self.observation_filter = observation_filter
        if synchronize_filter is not NotProvided:
            self.synchronize_filters = synchronize_filter
        if compress_observations is not NotProvided:
            self.compress_observations = compress_observations
        if enable_tf1_exec_eagerly is not NotProvided:
            self.enable_tf1_exec_eagerly = enable_tf1_exec_eagerly
        if sampler_perf_stats_ema_coef is not NotProvided:
            self.sampler_perf_stats_ema_coef = sampler_perf_stats_ema_coef

        # Deprecated settings.
        if synchronize_filter != DEPRECATED_VALUE:
            deprecation_warning(
                old="AlgorithmConfig.rollouts(synchronize_filter=..)",
                new="AlgorithmConfig.rollouts(update_worker_filter_stats=..)",
                error=False,
            )
            self.update_worker_filter_stats = synchronize_filter
        if ignore_worker_failures != DEPRECATED_VALUE:
            deprecation_warning(
                old="ignore_worker_failures is deprecated, and will soon be a no-op",
                error=False,
            )
            self.ignore_worker_failures = ignore_worker_failures
        if recreate_failed_workers != DEPRECATED_VALUE:
            deprecation_warning(
                old="AlgorithmConfig.rollouts(recreate_failed_workers=..)",
                new="AlgorithmConfig.fault_tolerance(recreate_failed_workers=..)",
                error=False,
            )
            self.recreate_failed_workers = recreate_failed_workers
        if restart_failed_sub_environments != DEPRECATED_VALUE:
            deprecation_warning(
                old="AlgorithmConfig.rollouts(restart_failed_sub_environments=..)",
                new=(
                    "AlgorithmConfig.fault_tolerance("
                    "restart_failed_sub_environments=..)"
                ),
                error=False,
            )
            self.restart_failed_sub_environments = restart_failed_sub_environments
        if num_consecutive_worker_failures_tolerance != DEPRECATED_VALUE:
            deprecation_warning(
                old=(
                    "AlgorithmConfig.rollouts("
                    "num_consecutive_worker_failures_tolerance=..)"
                ),
                new=(
                    "AlgorithmConfig.fault_tolerance("
                    "num_consecutive_worker_failures_tolerance=..)"
                ),
                error=False,
            )
            self.num_consecutive_worker_failures_tolerance = (
                num_consecutive_worker_failures_tolerance
            )
        if worker_health_probe_timeout_s != DEPRECATED_VALUE:
            deprecation_warning(
                old="AlgorithmConfig.rollouts(worker_health_probe_timeout_s=..)",
                new="AlgorithmConfig.fault_tolerance(worker_health_probe_timeout_s=..)",
                error=False,
            )
            self.worker_health_probe_timeout_s = worker_health_probe_timeout_s
        if worker_restore_timeout_s != DEPRECATED_VALUE:
            deprecation_warning(
                old="AlgorithmConfig.rollouts(worker_restore_timeout_s=..)",
                new="AlgorithmConfig.fault_tolerance(worker_restore_timeout_s=..)",
                error=False,
            )
            self.worker_restore_timeout_s = worker_restore_timeout_s

        return self

    def training(
        self,
        *,
        gamma: Optional[float] = NotProvided,
        lr: Optional[LearningRateOrSchedule] = NotProvided,
        grad_clip: Optional[float] = NotProvided,
        grad_clip_by: Optional[str] = NotProvided,
        train_batch_size: Optional[int] = NotProvided,
        model: Optional[dict] = NotProvided,
        optimizer: Optional[dict] = NotProvided,
        max_requests_in_flight_per_sampler_worker: Optional[int] = NotProvided,
        _enable_learner_api: Optional[bool] = NotProvided,
        learner_class: Optional[Type["Learner"]] = NotProvided,
    ) -> "AlgorithmConfig":
        """Sets the training related configuration.

        Args:
            gamma: Float specifying the discount factor of the Markov Decision process.
            lr: The learning rate (float) or learning rate schedule in the format of
                [[timestep, lr-value], [timestep, lr-value], ...]
                In case of a schedule, intermediary timesteps will be assigned to
                linearly interpolated learning rate values. A schedule config's first
                entry must start with timestep 0, i.e.: [[0, initial_value], [...]].
                Note: If you require a) more than one optimizer (per RLModule),
                b) optimizer types that are not Adam, c) a learning rate schedule that
                is not a linearly interpolated, piecewise schedule as described above,
                or d) specifying c'tor arguments of the optimizer that are not the
                learning rate (e.g. Adam's epsilon), then you must override your
                Learner's `configure_optimizer_for_module()` method and handle
                lr-scheduling yourself.
            grad_clip: If None, no gradient clipping will be applied. Otherwise,
                depending on the setting of `grad_clip_by`, the (float) value of
                `grad_clip` will have the following effect:
                If `grad_clip_by=value`: Will clip all computed gradients individually
                inside the interval [-`grad_clip`, +`grad_clip`].
                If `grad_clip_by=norm`, will compute the L2-norm of each weight/bias
                gradient tensor individually and then clip all gradients such that these
                L2-norms do not exceed `grad_clip`. The L2-norm of a tensor is computed
                via: `sqrt(SUM(w0^2, w1^2, ..., wn^2))` where w[i] are the elements of
                the tensor (no matter what the shape of this tensor is).
                If `grad_clip_by=global_norm`, will compute the square of the L2-norm of
                each weight/bias gradient tensor individually, sum up all these squared
                L2-norms across all given gradient tensors (e.g. the entire module to
                be updated), square root that overall sum, and then clip all gradients
                such that this global L2-norm does not exceed the given value.
                The global L2-norm over a list of tensors (e.g. W and V) is computed
                via:
                `sqrt[SUM(w0^2, w1^2, ..., wn^2) + SUM(v0^2, v1^2, ..., vm^2)]`, where
                w[i] and v[j] are the elements of the tensors W and V (no matter what
                the shapes of these tensors are).
            grad_clip_by: See `grad_clip` for the effect of this setting on gradient
                clipping. Allowed values are `value`, `norm`, and `global_norm`.
            train_batch_size: Training batch size, if applicable.
            model: Arguments passed into the policy model. See models/catalog.py for a
                full list of the available model options.
                TODO: Provide ModelConfig objects instead of dicts.
            optimizer: Arguments to pass to the policy optimizer. This setting is not
                used when `_enable_learner_api=True`.
            max_requests_in_flight_per_sampler_worker: Max number of inflight requests
                to each sampling worker. See the FaultTolerantActorManager class for
                more details.
                Tuning these values is important when running experimens with
                large sample batches, where there is the risk that the object store may
                fill up, causing spilling of objects to disk. This can cause any
                asynchronous requests to become very slow, making your experiment run
                slow as well. You can inspect the object store during your experiment
                via a call to ray memory on your headnode, and by using the ray
                dashboard. If you're seeing that the object store is filling up,
                turn down the number of remote requests in flight, or enable compression
                in your experiment of timesteps.
            _enable_learner_api: Whether to enable the LearnerGroup and Learner
                for training. This API uses ray.train to run the training loop which
                allows for a more flexible distributed training.

        Returns:
            This updated AlgorithmConfig object.
        """
        if gamma is not NotProvided:
            self.gamma = gamma
        if lr is not NotProvided:
            self.lr = lr
        if grad_clip is not NotProvided:
            self.grad_clip = grad_clip
        if grad_clip_by is not NotProvided:
            self.grad_clip_by = grad_clip_by
        if train_batch_size is not NotProvided:
            self.train_batch_size = train_batch_size
        if model is not NotProvided:
            # Validate prev_a/r settings.
            prev_a_r = model.get("lstm_use_prev_action_reward", DEPRECATED_VALUE)
            if prev_a_r != DEPRECATED_VALUE:
                deprecation_warning(
                    "model.lstm_use_prev_action_reward",
                    "model.lstm_use_prev_action and model.lstm_use_prev_reward",
                    error=True,
                )
            self.model.update(model)
            if (
                model.get("_use_default_native_models", DEPRECATED_VALUE)
                != DEPRECATED_VALUE
            ):
                deprecation_warning(
                    old="AlgorithmConfig.training(_use_default_native_models=True)",
                    help="_use_default_native_models is not supported "
                    "anymore. To get rid of this error, set `rl_module("
                    "_enable_rl_module_api` to True. Native models will "
                    "be better supported by the upcoming RLModule API.",
                    # Error out if user tries to enable this
                    error=model["_use_default_native_models"],
                )

        if optimizer is not NotProvided:
            self.optimizer = merge_dicts(self.optimizer, optimizer)
        if max_requests_in_flight_per_sampler_worker is not NotProvided:
            self.max_requests_in_flight_per_sampler_worker = (
                max_requests_in_flight_per_sampler_worker
            )
        if _enable_learner_api is not NotProvided:
            self._enable_learner_api = _enable_learner_api
        if learner_class is not NotProvided:
            self._learner_class = learner_class

        return self

    def callbacks(self, callbacks_class) -> "AlgorithmConfig":
        """Sets the callbacks configuration.

        Args:
            callbacks_class: Callbacks class, whose methods will be run during
                various phases of training and environment sample collection.
                See the `DefaultCallbacks` class and
                `examples/custom_metrics_and_callbacks.py` for more usage information.

        Returns:
            This updated AlgorithmConfig object.
        """
        if callbacks_class is None:
            callbacks_class = DefaultCallbacks
        # Check, whether given `callbacks` is a callable.
        if not callable(callbacks_class):
            raise ValueError(
                "`config.callbacks_class` must be a callable method that "
                "returns a subclass of DefaultCallbacks, got "
                f"{callbacks_class}!"
            )
        self.callbacks_class = callbacks_class

        return self

    def exploration(
        self,
        *,
        explore: Optional[bool] = NotProvided,
        exploration_config: Optional[dict] = NotProvided,
    ) -> "AlgorithmConfig":
        """Sets the config's exploration settings.

        Args:
            explore: Default exploration behavior, iff `explore=None` is passed into
                compute_action(s). Set to False for no exploration behavior (e.g.,
                for evaluation).
            exploration_config: A dict specifying the Exploration object's config.

        Returns:
            This updated AlgorithmConfig object.
        """
        if explore is not NotProvided:
            self.explore = explore
        if exploration_config is not NotProvided:
            # Override entire `exploration_config` if `type` key changes.
            # Update, if `type` key remains the same or is not specified.
            new_exploration_config = deep_update(
                {"exploration_config": self.exploration_config},
                {"exploration_config": exploration_config},
                False,
                ["exploration_config"],
                ["exploration_config"],
            )
            self.exploration_config = new_exploration_config["exploration_config"]

        return self

    def evaluation(
        self,
        *,
        evaluation_interval: Optional[int] = NotProvided,
        evaluation_duration: Optional[Union[int, str]] = NotProvided,
        evaluation_duration_unit: Optional[str] = NotProvided,
        evaluation_sample_timeout_s: Optional[float] = NotProvided,
        evaluation_parallel_to_training: Optional[bool] = NotProvided,
        evaluation_config: Optional[
            Union["AlgorithmConfig", PartialAlgorithmConfigDict]
        ] = NotProvided,
        off_policy_estimation_methods: Optional[Dict] = NotProvided,
        ope_split_batch_by_episode: Optional[bool] = NotProvided,
        evaluation_num_workers: Optional[int] = NotProvided,
        custom_evaluation_function: Optional[Callable] = NotProvided,
        always_attach_evaluation_results: Optional[bool] = NotProvided,
        enable_async_evaluation: Optional[bool] = NotProvided,
        # Deprecated args.
        evaluation_num_episodes=DEPRECATED_VALUE,
    ) -> "AlgorithmConfig":
        """Sets the config's evaluation settings.

        Args:
            evaluation_interval: Evaluate with every `evaluation_interval` training
                iterations. The evaluation stats will be reported under the "evaluation"
                metric key. Note that for Ape-X metrics are already only reported for
                the lowest epsilon workers (least random workers).
                Set to None (or 0) for no evaluation.
            evaluation_duration: Duration for which to run evaluation each
                `evaluation_interval`. The unit for the duration can be set via
                `evaluation_duration_unit` to either "episodes" (default) or
                "timesteps". If using multiple evaluation workers
                (evaluation_num_workers > 1), the load to run will be split amongst
                these.
                If the value is "auto":
                - For `evaluation_parallel_to_training=True`: Will run as many
                episodes/timesteps that fit into the (parallel) training step.
                - For `evaluation_parallel_to_training=False`: Error.
            evaluation_duration_unit: The unit, with which to count the evaluation
                duration. Either "episodes" (default) or "timesteps".
            evaluation_sample_timeout_s: The timeout (in seconds) for the ray.get call
                to the remote evaluation worker(s) `sample()` method. After this time,
                the user will receive a warning and instructions on how to fix the
                issue. This could be either to make sure the episode ends, increasing
                the timeout, or switching to `evaluation_duration_unit=timesteps`.
            evaluation_parallel_to_training: Whether to run evaluation in parallel to
                a Algorithm.train() call using threading. Default=False.
                E.g. evaluation_interval=2 -> For every other training iteration,
                the Algorithm.train() and Algorithm.evaluate() calls run in parallel.
                Note: This is experimental. Possible pitfalls could be race conditions
                for weight synching at the beginning of the evaluation loop.
            evaluation_config: Typical usage is to pass extra args to evaluation env
                creator and to disable exploration by computing deterministic actions.
                IMPORTANT NOTE: Policy gradient algorithms are able to find the optimal
                policy, even if this is a stochastic one. Setting "explore=False" here
                will result in the evaluation workers not using this optimal policy!
            off_policy_estimation_methods: Specify how to evaluate the current policy,
                along with any optional config parameters. This only has an effect when
                reading offline experiences ("input" is not "sampler").
                Available keys:
                {ope_method_name: {"type": ope_type, ...}} where `ope_method_name`
                is a user-defined string to save the OPE results under, and
                `ope_type` can be any subclass of OffPolicyEstimator, e.g.
                ray.rllib.offline.estimators.is::ImportanceSampling
                or your own custom subclass, or the full class path to the subclass.
                You can also add additional config arguments to be passed to the
                OffPolicyEstimator in the dict, e.g.
                {"qreg_dr": {"type": DoublyRobust, "q_model_type": "qreg", "k": 5}}
            ope_split_batch_by_episode: Whether to use SampleBatch.split_by_episode() to
                split the input batch to episodes before estimating the ope metrics. In
                case of bandits you should make this False to see improvements in ope
                evaluation speed. In case of bandits, it is ok to not split by episode,
                since each record is one timestep already. The default is True.
            evaluation_num_workers: Number of parallel workers to use for evaluation.
                Note that this is set to zero by default, which means evaluation will
                be run in the algorithm process (only if evaluation_interval is not
                None). If you increase this, it will increase the Ray resource usage of
                the algorithm since evaluation workers are created separately from
                rollout workers (used to sample data for training).
            custom_evaluation_function: Customize the evaluation method. This must be a
                function of signature (algo: Algorithm, eval_workers: WorkerSet) ->
                metrics: dict. See the Algorithm.evaluate() method to see the default
                implementation. The Algorithm guarantees all eval workers have the
                latest policy state before this function is called.
            always_attach_evaluation_results: Make sure the latest available evaluation
                results are always attached to a step result dict. This may be useful
                if Tune or some other meta controller needs access to evaluation metrics
                all the time.
            enable_async_evaluation: If True, use an AsyncRequestsManager for
                the evaluation workers and use this manager to send `sample()` requests
                to the evaluation workers. This way, the Algorithm becomes more robust
                against long running episodes and/or failing (and restarting) workers.

        Returns:
            This updated AlgorithmConfig object.
        """
        if evaluation_num_episodes != DEPRECATED_VALUE:
            deprecation_warning(
                old="AlgorithmConfig.evaluation(evaluation_num_episodes=..)",
                new="AlgorithmConfig.evaluation(evaluation_duration=.., "
                "evaluation_duration_unit='episodes')",
                error=False,
            )
            evaluation_duration = evaluation_num_episodes

        if evaluation_interval is not NotProvided:
            self.evaluation_interval = evaluation_interval
        if evaluation_duration is not NotProvided:
            self.evaluation_duration = evaluation_duration
        if evaluation_duration_unit is not NotProvided:
            self.evaluation_duration_unit = evaluation_duration_unit
        if evaluation_sample_timeout_s is not NotProvided:
            self.evaluation_sample_timeout_s = evaluation_sample_timeout_s
        if evaluation_parallel_to_training is not NotProvided:
            self.evaluation_parallel_to_training = evaluation_parallel_to_training
        if evaluation_config is not NotProvided:
            # If user really wants to set this to None, we should allow this here,
            # instead of creating an empty dict.
            if evaluation_config is None:
                self.evaluation_config = None
            # Update (don't replace) the existing overrides with the provided ones.
            else:
                from ray.rllib.algorithms.algorithm import Algorithm

                self.evaluation_config = deep_update(
                    self.evaluation_config or {},
                    evaluation_config,
                    True,
                    Algorithm._allow_unknown_subkeys,
                    Algorithm._override_all_subkeys_if_type_changes,
                    Algorithm._override_all_key_list,
                )
        if off_policy_estimation_methods is not NotProvided:
            self.off_policy_estimation_methods = off_policy_estimation_methods
        if evaluation_num_workers is not NotProvided:
            self.evaluation_num_workers = evaluation_num_workers
        if custom_evaluation_function is not NotProvided:
            self.custom_evaluation_function = custom_evaluation_function
        if always_attach_evaluation_results is not NotProvided:
            self.always_attach_evaluation_results = always_attach_evaluation_results
        if enable_async_evaluation is not NotProvided:
            self.enable_async_evaluation = enable_async_evaluation
        if ope_split_batch_by_episode is not NotProvided:
            self.ope_split_batch_by_episode = ope_split_batch_by_episode

        return self

    def offline_data(
        self,
        *,
        input_=NotProvided,
        input_config=NotProvided,
        actions_in_input_normalized=NotProvided,
        input_evaluation=NotProvided,
        postprocess_inputs=NotProvided,
        shuffle_buffer_size=NotProvided,
        output=NotProvided,
        output_config=NotProvided,
        output_compress_columns=NotProvided,
        output_max_file_size=NotProvided,
        offline_sampling=NotProvided,
    ) -> "AlgorithmConfig":
        """Sets the config's offline data settings.

        Args:
            input_: Specify how to generate experiences:
                - "sampler": Generate experiences via online (env) simulation (default).
                - A local directory or file glob expression (e.g., "/tmp/*.json").
                - A list of individual file paths/URIs (e.g., ["/tmp/1.json",
                "s3://bucket/2.json"]).
                - A dict with string keys and sampling probabilities as values (e.g.,
                {"sampler": 0.4, "/tmp/*.json": 0.4, "s3://bucket/expert.json": 0.2}).
                - A callable that takes an `IOContext` object as only arg and returns a
                ray.rllib.offline.InputReader.
                - A string key that indexes a callable with tune.registry.register_input
            input_config: Arguments that describe the settings for reading the input.
                If input is `sample`, this will be environment configuation, e.g.
                `env_name` and `env_config`, etc. See `EnvContext` for more info.
                If the input is `dataset`, this will be e.g. `format`, `path`.
            actions_in_input_normalized: True, if the actions in a given offline "input"
                are already normalized (between -1.0 and 1.0). This is usually the case
                when the offline file has been generated by another RLlib algorithm
                (e.g. PPO or SAC), while "normalize_actions" was set to True.
            postprocess_inputs: Whether to run postprocess_trajectory() on the
                trajectory fragments from offline inputs. Note that postprocessing will
                be done using the *current* policy, not the *behavior* policy, which
                is typically undesirable for on-policy algorithms.
            shuffle_buffer_size: If positive, input batches will be shuffled via a
                sliding window buffer of this number of batches. Use this if the input
                data is not in random enough order. Input is delayed until the shuffle
                buffer is filled.
            output: Specify where experiences should be saved:
                 - None: don't save any experiences
                 - "logdir" to save to the agent log dir
                 - a path/URI to save to a custom output directory (e.g., "s3://bckt/")
                 - a function that returns a rllib.offline.OutputWriter
            output_config: Arguments accessible from the IOContext for configuring
                custom output.
            output_compress_columns: What sample batch columns to LZ4 compress in the
                output data.
            output_max_file_size: Max output file size (in bytes) before rolling over
                to a new file.
            offline_sampling: Whether sampling for the Algorithm happens via
                reading from offline data. If True, RolloutWorkers will NOT limit the
                number of collected batches within the same `sample()` call based on
                the number of sub-environments within the worker (no sub-environments
                present).

        Returns:
            This updated AlgorithmConfig object.
        """
        if input_ is not NotProvided:
            self.input_ = input_
        if input_config is not NotProvided:
            if not isinstance(input_config, dict):
                raise ValueError(
                    f"input_config must be a dict, got {type(input_config)}."
                )
            # TODO (Kourosh) Once we use a complete sepration between rollout worker
            # and input dataset reader we can remove this.
            # For now Error out if user attempts to set these parameters.
            msg = "{} should not be set in the input_config. RLlib will use {} instead."
            if input_config.get("num_cpus_per_read_task") is not None:
                raise ValueError(
                    msg.format(
                        "num_cpus_per_read_task",
                        "config.resources(num_cpus_per_worker=..)",
                    )
                )
            if input_config.get("parallelism") is not None:
                if self.in_evaluation:
                    raise ValueError(
                        msg.format(
                            "parallelism",
                            "config.evaluation(evaluation_num_workers=..)",
                        )
                    )
                else:
                    raise ValueError(
                        msg.format(
                            "parallelism", "config.rollouts(num_rollout_workers=..)"
                        )
                    )
            self.input_config = input_config
        if actions_in_input_normalized is not NotProvided:
            self.actions_in_input_normalized = actions_in_input_normalized
        if input_evaluation is not NotProvided:
            deprecation_warning(
                old="offline_data(input_evaluation={})".format(input_evaluation),
                new="evaluation(off_policy_estimation_methods={})".format(
                    input_evaluation
                ),
                error=True,
                help="Running OPE during training is not recommended.",
            )
        if postprocess_inputs is not NotProvided:
            self.postprocess_inputs = postprocess_inputs
        if shuffle_buffer_size is not NotProvided:
            self.shuffle_buffer_size = shuffle_buffer_size
        if output is not NotProvided:
            self.output = output
        if output_config is not NotProvided:
            self.output_config = output_config
        if output_compress_columns is not NotProvided:
            self.output_compress_columns = output_compress_columns
        if output_max_file_size is not NotProvided:
            self.output_max_file_size = output_max_file_size
        if offline_sampling is not NotProvided:
            self.offline_sampling = offline_sampling

        return self

    def multi_agent(
        self,
        *,
        policies=NotProvided,
        algorithm_config_overrides_per_module: Optional[
            Dict[ModuleID, PartialAlgorithmConfigDict]
        ] = NotProvided,
        policy_map_capacity: Optional[int] = NotProvided,
        policy_mapping_fn: Optional[
            Callable[[AgentID, "Episode"], PolicyID]
        ] = NotProvided,
        policies_to_train: Optional[
            Union[Container[PolicyID], Callable[[PolicyID, SampleBatchType], bool]]
        ] = NotProvided,
        policy_states_are_swappable: Optional[bool] = NotProvided,
        observation_fn: Optional[Callable] = NotProvided,
        count_steps_by: Optional[str] = NotProvided,
        # Deprecated args:
        replay_mode=DEPRECATED_VALUE,
        # Now done via Ray object store, which has its own cloud-supported
        # spillover mechanism.
        policy_map_cache=DEPRECATED_VALUE,
    ) -> "AlgorithmConfig":
        """Sets the config's multi-agent settings.

        Validates the new multi-agent settings and translates everything into
        a unified multi-agent setup format. For example a `policies` list or set
        of IDs is properly converted into a dict mapping these IDs to PolicySpecs.

        Args:
            policies: Map of type MultiAgentPolicyConfigDict from policy ids to either
                4-tuples of (policy_cls, obs_space, act_space, config) or PolicySpecs.
                These tuples or PolicySpecs define the class of the policy, the
                observation- and action spaces of the policies, and any extra config.
            algorithm_config_overrides_per_module: Only used if both
                `_enable_learner_api` and `_enable_rl_module_api` are True.
                A mapping from ModuleIDs to
                per-module AlgorithmConfig override dicts, which apply certain settings,
                e.g. the learning rate, from the main AlgorithmConfig only to this
                particular module (within a MultiAgentRLModule).
                You can create override dicts by using the `AlgorithmConfig.overrides`
                utility. For example, to override your learning rate and (PPO) lambda
                setting just for a single RLModule with your MultiAgentRLModule, do:
                config.multi_agent(algorithm_config_overrides_per_module={
                "module_1": PPOConfig.overrides(lr=0.0002, lambda_=0.75),
                })
            policy_map_capacity: Keep this many policies in the "policy_map" (before
                writing least-recently used ones to disk/S3).
            policy_mapping_fn: Function mapping agent ids to policy ids. The signature
                is: `(agent_id, episode, worker, **kwargs) -> PolicyID`.
            policies_to_train: Determines those policies that should be updated.
                Options are:
                - None, for training all policies.
                - An iterable of PolicyIDs that should be trained.
                - A callable, taking a PolicyID and a SampleBatch or MultiAgentBatch
                and returning a bool (indicating whether the given policy is trainable
                or not, given the particular batch). This allows you to have a policy
                trained only on certain data (e.g. when playing against a certain
                opponent).
            policy_states_are_swappable: Whether all Policy objects in this map can be
                "swapped out" via a simple `state = A.get_state(); B.set_state(state)`,
                where `A` and `B` are policy instances in this map. You should set
                this to True for significantly speeding up the PolicyMap's cache lookup
                times, iff your policies all share the same neural network
                architecture and optimizer types. If True, the PolicyMap will not
                have to garbage collect old, least recently used policies, but instead
                keep them in memory and simply override their state with the state of
                the most recently accessed one.
                For example, in a league-based training setup, you might have 100s of
                the same policies in your map (playing against each other in various
                combinations), but all of them share the same state structure
                (are "swappable").
            observation_fn: Optional function that can be used to enhance the local
                agent observations to include more state. See
                rllib/evaluation/observation_function.py for more info.
            count_steps_by: Which metric to use as the "batch size" when building a
                MultiAgentBatch. The two supported values are:
                "env_steps": Count each time the env is "stepped" (no matter how many
                multi-agent actions are passed/how many multi-agent observations
                have been returned in the previous step).
                "agent_steps": Count each individual agent step as one step.

        Returns:
            This updated AlgorithmConfig object.
        """
        if policies is not NotProvided:
            # Make sure our Policy IDs are ok (this should work whether `policies`
            # is a dict or just any Sequence).
            for pid in policies:
                validate_policy_id(pid, error=True)

            # Validate each policy spec in a given dict.
            if isinstance(policies, dict):
                for pid, spec in policies.items():
                    # If not a PolicySpec object, values must be lists/tuples of len 4.
                    if not isinstance(spec, PolicySpec):
                        if not isinstance(spec, (list, tuple)) or len(spec) != 4:
                            raise ValueError(
                                "Policy specs must be tuples/lists of "
                                "(cls or None, obs_space, action_space, config), "
                                f"got {spec} for PolicyID={pid}"
                            )
                    # TODO: Switch from dict to AlgorithmConfigOverride, once available.
                    # Config not a dict.
                    elif (
                        not isinstance(spec.config, (AlgorithmConfig, dict))
                        and spec.config is not None
                    ):
                        raise ValueError(
                            f"Multi-agent policy config for {pid} must be a dict or "
                            f"AlgorithmConfig object, but got {type(spec.config)}!"
                        )
            self.policies = policies

        if algorithm_config_overrides_per_module is not NotProvided:
            self.algorithm_config_overrides_per_module = (
                algorithm_config_overrides_per_module
            )

        if policy_map_capacity is not NotProvided:
            self.policy_map_capacity = policy_map_capacity

        if policy_mapping_fn is not NotProvided:
            # Create `policy_mapping_fn` from a config dict.
            # Helpful is users would like to specify custom callable classes in
            # yaml files.
            if isinstance(policy_mapping_fn, dict):
                policy_mapping_fn = from_config(policy_mapping_fn)
            self.policy_mapping_fn = policy_mapping_fn

        if observation_fn is not NotProvided:
            self.observation_fn = observation_fn

        if policy_map_cache != DEPRECATED_VALUE:
            deprecation_warning(
                old="AlgorithmConfig.multi_agent(policy_map_cache=..)",
                error=True,
            )

        if replay_mode != DEPRECATED_VALUE:
            deprecation_warning(
                old="AlgorithmConfig.multi_agent(replay_mode=..)",
                new="AlgorithmConfig.training("
                "replay_buffer_config={'replay_mode': ..})",
                error=True,
            )

        if count_steps_by is not NotProvided:
            if count_steps_by not in ["env_steps", "agent_steps"]:
                raise ValueError(
                    "config.multi_agent(count_steps_by=..) must be one of "
                    f"[env_steps|agent_steps], not {count_steps_by}!"
                )
            self.count_steps_by = count_steps_by

        if policies_to_train is not NotProvided:
            assert (
                isinstance(policies_to_train, (list, set, tuple))
                or callable(policies_to_train)
                or policies_to_train is None
            ), (
                "ERROR: `policies_to_train` must be a [list|set|tuple] or a "
                "callable taking PolicyID and SampleBatch and returning "
                "True|False (trainable or not?) or None (for always training all "
                "policies)."
            )
            # Check `policies_to_train` for invalid entries.
            if isinstance(policies_to_train, (list, set, tuple)):
                if len(policies_to_train) == 0:
                    logger.warning(
                        "`config.multi_agent(policies_to_train=..)` is empty! "
                        "Make sure - if you would like to learn at least one policy - "
                        "to add its ID to that list."
                    )
            self.policies_to_train = policies_to_train

        if policy_states_are_swappable is not NotProvided:
            self.policy_states_are_swappable = policy_states_are_swappable

        return self

    def is_multi_agent(self) -> bool:
        """Returns whether this config specifies a multi-agent setup.

        Returns:
            True, if a) >1 policies defined OR b) 1 policy defined, but its ID is NOT
            DEFAULT_POLICY_ID.
        """
        return len(self.policies) > 1 or DEFAULT_POLICY_ID not in self.policies

    def reporting(
        self,
        *,
        keep_per_episode_custom_metrics: Optional[bool] = NotProvided,
        metrics_episode_collection_timeout_s: Optional[float] = NotProvided,
        metrics_num_episodes_for_smoothing: Optional[int] = NotProvided,
        min_time_s_per_iteration: Optional[int] = NotProvided,
        min_train_timesteps_per_iteration: Optional[int] = NotProvided,
        min_sample_timesteps_per_iteration: Optional[int] = NotProvided,
    ) -> "AlgorithmConfig":
        """Sets the config's reporting settings.

        Args:
            keep_per_episode_custom_metrics: Store raw custom metrics without
                calculating max, min, mean
            metrics_episode_collection_timeout_s: Wait for metric batches for at most
                this many seconds. Those that have not returned in time will be
                collected in the next train iteration.
            metrics_num_episodes_for_smoothing: Smooth rollout metrics over this many
                episodes, if possible.
                In case rollouts (sample collection) just started, there may be fewer
                than this many episodes in the buffer and we'll compute metrics
                over this smaller number of available episodes.
                In case there are more than this many episodes collected in a single
                training iteration, use all of these episodes for metrics computation,
                meaning don't ever cut any "excess" episodes.
                Set this to 1 to disable smoothing and to always report only the most
                recently collected episode's return.
            min_time_s_per_iteration: Minimum time to accumulate within a single
                `train()` call. This value does not affect learning,
                only the number of times `Algorithm.training_step()` is called by
                `Algorithm.train()`. If - after one such step attempt, the time taken
                has not reached `min_time_s_per_iteration`, will perform n more
                `training_step()` calls until the minimum time has been
                consumed. Set to 0 or None for no minimum time.
            min_train_timesteps_per_iteration: Minimum training timesteps to accumulate
                within a single `train()` call. This value does not affect learning,
                only the number of times `Algorithm.training_step()` is called by
                `Algorithm.train()`. If - after one such step attempt, the training
                timestep count has not been reached, will perform n more
                `training_step()` calls until the minimum timesteps have been
                executed. Set to 0 or None for no minimum timesteps.
            min_sample_timesteps_per_iteration: Minimum env sampling timesteps to
                accumulate within a single `train()` call. This value does not affect
                learning, only the number of times `Algorithm.training_step()` is
                called by `Algorithm.train()`. If - after one such step attempt, the env
                sampling timestep count has not been reached, will perform n more
                `training_step()` calls until the minimum timesteps have been
                executed. Set to 0 or None for no minimum timesteps.

        Returns:
            This updated AlgorithmConfig object.
        """
        if keep_per_episode_custom_metrics is not NotProvided:
            self.keep_per_episode_custom_metrics = keep_per_episode_custom_metrics
        if metrics_episode_collection_timeout_s is not NotProvided:
            self.metrics_episode_collection_timeout_s = (
                metrics_episode_collection_timeout_s
            )
        if metrics_num_episodes_for_smoothing is not NotProvided:
            self.metrics_num_episodes_for_smoothing = metrics_num_episodes_for_smoothing
        if min_time_s_per_iteration is not NotProvided:
            self.min_time_s_per_iteration = min_time_s_per_iteration
        if min_train_timesteps_per_iteration is not NotProvided:
            self.min_train_timesteps_per_iteration = min_train_timesteps_per_iteration
        if min_sample_timesteps_per_iteration is not NotProvided:
            self.min_sample_timesteps_per_iteration = min_sample_timesteps_per_iteration

        return self

    def checkpointing(
        self,
        export_native_model_files: Optional[bool] = NotProvided,
        checkpoint_trainable_policies_only: Optional[bool] = NotProvided,
    ) -> "AlgorithmConfig":
        """Sets the config's checkpointing settings.

        Args:
            export_native_model_files: Whether an individual Policy-
                or the Algorithm's checkpoints also contain (tf or torch) native
                model files. These could be used to restore just the NN models
                from these files w/o requiring RLlib. These files are generated
                by calling the tf- or torch- built-in saving utility methods on
                the actual models.
            checkpoint_trainable_policies_only: Whether to only add Policies to the
                Algorithm checkpoint (in sub-directory "policies/") that are trainable
                according to the `is_trainable_policy` callable of the local worker.

        Returns:
            This updated AlgorithmConfig object.
        """

        if export_native_model_files is not NotProvided:
            self.export_native_model_files = export_native_model_files
        if checkpoint_trainable_policies_only is not NotProvided:
            self.checkpoint_trainable_policies_only = checkpoint_trainable_policies_only

        return self

    def debugging(
        self,
        *,
        logger_creator: Optional[Callable[[], Logger]] = NotProvided,
        logger_config: Optional[dict] = NotProvided,
        log_level: Optional[str] = NotProvided,
        log_sys_usage: Optional[bool] = NotProvided,
        fake_sampler: Optional[bool] = NotProvided,
        seed: Optional[int] = NotProvided,
        # deprecated
        worker_cls=None,
    ) -> "AlgorithmConfig":
        """Sets the config's debugging settings.

        Args:
            logger_creator: Callable that creates a ray.tune.Logger
                object. If unspecified, a default logger is created.
            logger_config: Define logger-specific configuration to be used inside Logger
                Default value None allows overwriting with nested dicts.
            log_level: Set the ray.rllib.* log level for the agent process and its
                workers. Should be one of DEBUG, INFO, WARN, or ERROR. The DEBUG level
                will also periodically print out summaries of relevant internal dataflow
                (this is also printed out once at startup at the INFO level). When using
                the `rllib train` command, you can also use the `-v` and `-vv` flags as
                shorthand for INFO and DEBUG.
            log_sys_usage: Log system resource metrics to results. This requires
                `psutil` to be installed for sys stats, and `gputil` for GPU metrics.
            fake_sampler: Use fake (infinite speed) sampler. For testing only.
            seed: This argument, in conjunction with worker_index, sets the random
                seed of each worker, so that identically configured trials will have
                identical results. This makes experiments reproducible.

        Returns:
            This updated AlgorithmConfig object.
        """
        if worker_cls is not None:
            deprecation_warning(
                old="AlgorithmConfig.debugging(worker_cls=..)",
                new="AlgorithmConfig.rollouts(env_runner_cls=...)",
                error=True,
            )

        if logger_creator is not NotProvided:
            self.logger_creator = logger_creator
        if logger_config is not NotProvided:
            self.logger_config = logger_config
        if log_level is not NotProvided:
            self.log_level = log_level
        if log_sys_usage is not NotProvided:
            self.log_sys_usage = log_sys_usage
        if fake_sampler is not NotProvided:
            self.fake_sampler = fake_sampler
        if seed is not NotProvided:
            self.seed = seed

        return self

    def fault_tolerance(
        self,
        recreate_failed_workers: Optional[bool] = NotProvided,
        max_num_worker_restarts: Optional[int] = NotProvided,
        delay_between_worker_restarts_s: Optional[float] = NotProvided,
        restart_failed_sub_environments: Optional[bool] = NotProvided,
        num_consecutive_worker_failures_tolerance: Optional[int] = NotProvided,
        worker_health_probe_timeout_s: int = NotProvided,
        worker_restore_timeout_s: int = NotProvided,
    ):
        """Sets the config's fault tolerance settings.

        Args:
            recreate_failed_workers: Whether - upon a worker failure - RLlib will try to
                recreate the lost worker as an identical copy of the failed one. The new
                worker will only differ from the failed one in its
                `self.recreated_worker=True` property value. It will have the same
                `worker_index` as the original one. If True, the
                `ignore_worker_failures` setting will be ignored.
            max_num_worker_restarts: The maximum number of times a worker is allowed to
                be restarted (if `recreate_failed_workers` is True).
            delay_between_worker_restarts_s: The delay (in seconds) between two
                consecutive worker restarts (if `recreate_failed_workers` is True).
            restart_failed_sub_environments: If True and any sub-environment (within
                a vectorized env) throws any error during env stepping, the
                Sampler will try to restart the faulty sub-environment. This is done
                without disturbing the other (still intact) sub-environment and without
                the RolloutWorker crashing.
            num_consecutive_worker_failures_tolerance: The number of consecutive times
                a rollout worker (or evaluation worker) failure is tolerated before
                finally crashing the Algorithm. Only useful if either
                `ignore_worker_failures` or `recreate_failed_workers` is True.
                Note that for `restart_failed_sub_environments` and sub-environment
                failures, the worker itself is NOT affected and won't throw any errors
                as the flawed sub-environment is silently restarted under the hood.
            worker_health_probe_timeout_s: Max amount of time we should spend waiting
                for health probe calls to finish. Health pings are very cheap, so the
                default is 1 minute.
            worker_restore_timeout_s: Max amount of time we should wait to restore
                states on recovered worker actors. Default is 30 mins.

        Returns:
            This updated AlgorithmConfig object.
        """
        if recreate_failed_workers is not NotProvided:
            self.recreate_failed_workers = recreate_failed_workers
        if max_num_worker_restarts is not NotProvided:
            self.max_num_worker_restarts = max_num_worker_restarts
        if delay_between_worker_restarts_s is not NotProvided:
            self.delay_between_worker_restarts_s = delay_between_worker_restarts_s
        if restart_failed_sub_environments is not NotProvided:
            self.restart_failed_sub_environments = restart_failed_sub_environments
        if num_consecutive_worker_failures_tolerance is not NotProvided:
            self.num_consecutive_worker_failures_tolerance = (
                num_consecutive_worker_failures_tolerance
            )
        if worker_health_probe_timeout_s is not NotProvided:
            self.worker_health_probe_timeout_s = worker_health_probe_timeout_s
        if worker_restore_timeout_s is not NotProvided:
            self.worker_restore_timeout_s = worker_restore_timeout_s

        return self

    @ExperimentalAPI
    def rl_module(
        self,
        *,
        rl_module_spec: Optional[ModuleSpec] = NotProvided,
        _enable_rl_module_api: Optional[bool] = NotProvided,
    ) -> "AlgorithmConfig":
        """Sets the config's RLModule settings.

        Args:
            rl_module_spec: The RLModule spec to use for this config. It can be either
                a SingleAgentRLModuleSpec or a MultiAgentRLModuleSpec. If the
                observation_space, action_space, catalog_class, or the model config is
                not specified it will be inferred from the env and other parts of the
                algorithm config object.
            _enable_rl_module_api: Whether to enable the RLModule API for this config.
                By default if you call `config.rl_module(...)`, the
                RLModule API will NOT be enabled. If you want to enable it, you can call
                `config.rl_module(_enable_rl_module_api=True)`.

        Returns:
            This updated AlgorithmConfig object.
        """
        if rl_module_spec is not NotProvided:
            self.rl_module_spec = rl_module_spec

        if _enable_rl_module_api is not NotProvided:
            self._enable_rl_module_api = _enable_rl_module_api
            if _enable_rl_module_api is True and self.exploration_config:
                logger.warning(
                    "Setting `exploration_config={}` because you set "
                    "`_enable_rl_module_api=True`. When RLModule API are "
                    "enabled, exploration_config can not be "
                    "set. If you want to implement custom exploration behaviour, "
                    "please modify the `forward_exploration` method of the "
                    "RLModule at hand. On configs that have a default exploration "
                    "config, this must be done with "
                    "`config.exploration_config={}`."
                )
                self.__prior_exploration_config = self.exploration_config
                self.exploration_config = {}
            elif _enable_rl_module_api is False and not self.exploration_config:
                if self.__prior_exploration_config is not None:
                    logger.warning(
                        "Setting `exploration_config="
                        f"{self.__prior_exploration_config}` because you set "
                        "`_enable_rl_module_api=False`. This exploration config was "
                        "restored from a prior exploration config that was overriden "
                        "when setting `_enable_rl_module_api=True`. This occurs "
                        "because when RLModule API are enabled, exploration_config "
                        "can not be set."
                    )
                    self.exploration_config = self.__prior_exploration_config
                    self.__prior_exploration_config = None
                else:
                    logger.warning(
                        "config._enable_rl_module_api was set to False, but no prior "
                        "exploration config was found to be restored."
                    )
        else:
            # throw a warning if the user has used this API but not enabled it.
            logger.warning(
                "You have called `config.rl_module(...)` but "
                "have not enabled the RLModule API. To enable it, call "
                "`config.rl_module(_enable_rl_module_api=True)`."
            )

        return self

    def experimental(
        self,
        *,
        _tf_policy_handles_more_than_one_loss: Optional[bool] = NotProvided,
        _disable_preprocessor_api: Optional[bool] = NotProvided,
        _disable_action_flattening: Optional[bool] = NotProvided,
        _disable_execution_plan_api: Optional[bool] = NotProvided,
        _disable_initialize_loss_from_dummy_batch: Optional[bool] = NotProvided,
    ) -> "AlgorithmConfig":
        """Sets the config's experimental settings.

        Args:
            _tf_policy_handles_more_than_one_loss: Experimental flag.
                If True, TFPolicy will handle more than one loss/optimizer.
                Set this to True, if you would like to return more than
                one loss term from your `loss_fn` and an equal number of optimizers
                from your `optimizer_fn`. In the future, the default for this will be
                True.
            _disable_preprocessor_api: Experimental flag.
                If True, no (observation) preprocessor will be created and
                observations will arrive in model as they are returned by the env.
                In the future, the default for this will be True.
            _disable_action_flattening: Experimental flag.
                If True, RLlib will no longer flatten the policy-computed actions into
                a single tensor (for storage in SampleCollectors/output files/etc..),
                but leave (possibly nested) actions as-is. Disabling flattening affects:
                - SampleCollectors: Have to store possibly nested action structs.
                - Models that have the previous action(s) as part of their input.
                - Algorithms reading from offline files (incl. action information).
            _disable_execution_plan_api: Experimental flag.
                If True, the execution plan API will not be used. Instead,
                a Algorithm's `training_iteration` method will be called as-is each
                training iteration.

        Returns:
            This updated AlgorithmConfig object.
        """
        if _tf_policy_handles_more_than_one_loss is not NotProvided:
            self._tf_policy_handles_more_than_one_loss = (
                _tf_policy_handles_more_than_one_loss
            )
        if _disable_preprocessor_api is not NotProvided:
            self._disable_preprocessor_api = _disable_preprocessor_api
        if _disable_action_flattening is not NotProvided:
            self._disable_action_flattening = _disable_action_flattening
        if _disable_execution_plan_api is not NotProvided:
            self._disable_execution_plan_api = _disable_execution_plan_api
        if _disable_initialize_loss_from_dummy_batch is not NotProvided:
            self._disable_initialize_loss_from_dummy_batch = (
                _disable_initialize_loss_from_dummy_batch
            )

        return self

    @property
    def learner_class(self) -> Type["Learner"]:
        """Returns the Learner sub-class to use by this Algorithm.

        Either
        a) User sets a specific learner class via calling `.training(learner_class=...)`
        b) User leaves learner class unset (None) and the AlgorithmConfig itself
        figures out the actual learner class by calling its own
        `.get_default_learner_class()` method.
        """
        return self._learner_class or self.get_default_learner_class()

    @property
    def is_atari(self) -> bool:
        """True if if specified env is an Atari env."""

        # Not yet determined, try to figure this out.
        if self._is_atari is None:
            # Atari envs are usually specified via a string like "PongNoFrameskip-v4"
            # or "ALE/Breakout-v5".
            # We do NOT attempt to auto-detect Atari env for other specified types like
            # a callable, to avoid running heavy logics in validate().
            # For these cases, users can explicitly set `environment(atari=True)`.
            if not type(self.env) == str:
                return False
            try:
                if self.env.startswith("ALE/"):
                    env = gym.make("GymV26Environment-v0", env_id=self.env)
                else:
                    env = gym.make(self.env)
            # Any gymnasium error -> Cannot be an Atari env.
            except gym.error.Error:
                return False

            self._is_atari = is_atari(env)
            # Clean up env's resources, if any.
            env.close()

        return self._is_atari

    # TODO: Make rollout_fragment_length as read-only property and replace the current
    #  self.rollout_fragment_length a private variable.
    def get_rollout_fragment_length(self, worker_index: int = 0) -> int:
        """Automatically infers a proper rollout_fragment_length setting if "auto".

        Uses the simple formula:
        `rollout_fragment_length` = `train_batch_size` /
        (`num_envs_per_worker` * `num_rollout_workers`)

        If result is not a fraction AND `worker_index` is provided, will make
        those workers add another timestep, such that the overall batch size (across
        the workers) will add up to exactly the `train_batch_size`.

        Returns:
            The user-provided `rollout_fragment_length` or a computed one (if user
            value is "auto").
        """
        if self.rollout_fragment_length == "auto":
            # Example:
            # 2 workers, 2 envs per worker, 2000 train batch size:
            # -> 2000 / 4 -> 500
            # 4 workers, 3 envs per worker, 2500 train batch size:
            # -> 2500 / 12 -> 208.333 -> diff=4 (208 * 12 = 2496)
            # -> worker 1: 209, workers 2-4: 208
            rollout_fragment_length = self.train_batch_size / (
                self.num_envs_per_worker * (self.num_rollout_workers or 1)
            )
            if int(rollout_fragment_length) != rollout_fragment_length:
                diff = self.train_batch_size - int(
                    rollout_fragment_length
                ) * self.num_envs_per_worker * (self.num_rollout_workers or 1)
                if (worker_index * self.num_envs_per_worker) <= diff:
                    return int(rollout_fragment_length) + 1
            return int(rollout_fragment_length)
        else:
            return self.rollout_fragment_length

    # TODO: Make evaluation_config as read-only property and replace the current
    #  self.evaluation_config a private variable.
    def get_evaluation_config_object(
        self,
    ) -> Optional["AlgorithmConfig"]:
        """Creates a full AlgorithmConfig object from `self.evaluation_config`.

        Returns:
            A fully valid AlgorithmConfig object that can be used for the evaluation
            WorkerSet. If `self` is already an evaluation config object, return None.
        """
        if self.in_evaluation:
            assert self.evaluation_config is None
            return None

        evaluation_config = self.evaluation_config
        # Already an AlgorithmConfig -> copy and use as-is.
        if isinstance(evaluation_config, AlgorithmConfig):
            eval_config_obj = evaluation_config.copy(copy_frozen=False)
        # Create unfrozen copy of self to be used as the to-be-returned eval
        # AlgorithmConfig.
        else:
            eval_config_obj = self.copy(copy_frozen=False)
            # Update with evaluation override settings:
            eval_config_obj.update_from_dict(evaluation_config or {})

        # Switch on the `in_evaluation` flag and remove `evaluation_config`
        # (set to None).
        eval_config_obj.in_evaluation = True
        eval_config_obj.evaluation_config = None

        # Evaluation duration unit: episodes.
        # Switch on `complete_episode` rollouts. Also, make sure
        # rollout fragments are short so we never have more than one
        # episode in one rollout.
        if self.evaluation_duration_unit == "episodes":
            eval_config_obj.batch_mode = "complete_episodes"
            eval_config_obj.rollout_fragment_length = 1
        # Evaluation duration unit: timesteps.
        # - Set `batch_mode=truncate_episodes` so we don't perform rollouts
        #   strictly along episode borders.
        # Set `rollout_fragment_length` such that desired steps are divided
        # equally amongst workers or - in "auto" duration mode - set it
        # to a reasonably small number (10), such that a single `sample()`
        # call doesn't take too much time and we can stop evaluation as soon
        # as possible after the train step is completed.
        else:
            eval_config_obj.batch_mode = "truncate_episodes"
            eval_config_obj.rollout_fragment_length = (
                10
                if self.evaluation_duration == "auto"
                else int(
                    math.ceil(
                        self.evaluation_duration / (self.evaluation_num_workers or 1)
                    )
                )
            )

        return eval_config_obj

    def get_multi_agent_setup(
        self,
        *,
        policies: Optional[MultiAgentPolicyConfigDict] = None,
        env: Optional[EnvType] = None,
        spaces: Optional[Dict[PolicyID, Tuple[Space, Space]]] = None,
        default_policy_class: Optional[Type[Policy]] = None,
    ) -> Tuple[MultiAgentPolicyConfigDict, Callable[[PolicyID, SampleBatchType], bool]]:
        r"""Compiles complete multi-agent config (dict) from the information in `self`.

        Infers the observation- and action spaces, the policy classes, and the policy's
        configs. The returned `MultiAgentPolicyConfigDict` is fully unified and strictly
        maps PolicyIDs to complete PolicySpec objects (with all their fields not-None).

        Examples:
        .. testcode::

            import gymnasium as gym
            from ray.rllib.algorithms.ppo import PPOConfig
            config = (
              PPOConfig()
              .environment("CartPole-v1")
              .framework("torch")
              .multi_agent(policies={"pol1", "pol2"}, policies_to_train=["pol1"])
            )
            policy_dict, is_policy_to_train = config.get_multi_agent_setup(
                env=gym.make("CartPole-v1"))
            is_policy_to_train("pol1")
            is_policy_to_train("pol2")

        Args:
            policies: An optional multi-agent `policies` dict, mapping policy IDs
                to PolicySpec objects. If not provided, will use `self.policies`
                instead. Note that the `policy_class`, `observation_space`, and
                `action_space` properties in these PolicySpecs may be None and must
                therefore be inferred here.
            env: An optional env instance, from which to infer the different spaces for
                the different policies. If not provided, will try to infer from
                `spaces`. Otherwise from `self.observation_space` and
                `self.action_space`. If no information on spaces can be infered, will
                raise an error.
            spaces: Optional dict mapping policy IDs to tuples of 1) observation space
                and 2) action space that should be used for the respective policy.
                These spaces were usually provided by an already instantiated remote
                EnvRunner (usually a RolloutWorker). If not provided, will try to infer
                from `env`. Otherwise from `self.observation_space` and
                `self.action_space`. If no information on spaces can be inferred, will
                raise an error.
            default_policy_class: The Policy class to use should a PolicySpec have its
                policy_class property set to None.

        Returns:
            A tuple consisting of 1) a MultiAgentPolicyConfigDict and 2) a
            `is_policy_to_train(PolicyID, SampleBatchType) -> bool` callable.

        Raises:
            ValueError: In case, no spaces can be infered for the policy/ies.
            ValueError: In case, two agents in the env map to the same PolicyID
                (according to `self.policy_mapping_fn`), but have different action- or
                observation spaces according to the infered space information.
        """
        policies = copy.deepcopy(policies or self.policies)

        # Policies given as set/list/tuple (of PolicyIDs) -> Setup each policy
        # automatically via empty PolicySpec (will make RLlib infer observation- and
        # action spaces as well as the Policy's class).
        if isinstance(policies, (set, list, tuple)):
            policies = {pid: PolicySpec() for pid in policies}

        # Try extracting spaces from env or from given spaces dict.
        env_obs_space = None
        env_act_space = None

        # Env is a ray.remote: Get spaces via its (automatically added)
        # `_get_spaces()` method.
        if isinstance(env, ray.actor.ActorHandle):
            env_obs_space, env_act_space = ray.get(env._get_spaces.remote())
        # Normal env (gym.Env or MultiAgentEnv): These should have the
        # `observation_space` and `action_space` properties.
        elif env is not None:
            # `env` is a gymnasium.vector.Env.
            if hasattr(env, "single_observation_space") and isinstance(
                env.single_observation_space, gym.Space
            ):
                env_obs_space = env.single_observation_space
            # `env` is a gymnasium.Env.
            elif hasattr(env, "observation_space") and isinstance(
                env.observation_space, gym.Space
            ):
                env_obs_space = env.observation_space

            # `env` is a gymnasium.vector.Env.
            if hasattr(env, "single_action_space") and isinstance(
                env.single_action_space, gym.Space
            ):
                env_act_space = env.single_action_space
            # `env` is a gymnasium.Env.
            elif hasattr(env, "action_space") and isinstance(
                env.action_space, gym.Space
            ):
                env_act_space = env.action_space

        # Last resort: Try getting the env's spaces from the spaces
        # dict's special __env__ key.
        if spaces is not None:
            if env_obs_space is None:
                env_obs_space = spaces.get("__env__", [None])[0]
            if env_act_space is None:
                env_act_space = spaces.get("__env__", [None, None])[1]

        # Check each defined policy ID and unify its spec.
        for pid, policy_spec in policies.copy().items():
            # Convert to PolicySpec if plain list/tuple.
            if not isinstance(policy_spec, PolicySpec):
                policies[pid] = policy_spec = PolicySpec(*policy_spec)

            # Infer policy classes for policies dict, if not provided (None).
            if policy_spec.policy_class is None and default_policy_class is not None:
                policies[pid].policy_class = default_policy_class

            # In case - somehow - an old gym Space made it to here, convert it
            # to the corresponding gymnasium space.
            if old_gym and isinstance(policy_spec.observation_space, old_gym.Space):
                policies[
                    pid
                ].observation_space = convert_old_gym_space_to_gymnasium_space(
                    policy_spec.observation_space
                )
            # Infer observation space.
            elif policy_spec.observation_space is None:
                if spaces is not None and pid in spaces:
                    obs_space = spaces[pid][0]
                elif env_obs_space is not None:
                    # Multi-agent case AND different agents have different spaces:
                    # Need to reverse map spaces (for the different agents) to certain
                    # policy IDs.
                    if (
                        isinstance(env, MultiAgentEnv)
                        and hasattr(env, "_obs_space_in_preferred_format")
                        and env._obs_space_in_preferred_format
                    ):
                        obs_space = None
                        mapping_fn = self.policy_mapping_fn
                        if mapping_fn:
                            for aid in env.get_agent_ids():
                                # Match: Assign spaces for this agentID to the PolicyID.
                                if mapping_fn(aid, None, worker=None) == pid:
                                    # Make sure, different agents that map to the same
                                    # policy don't have different spaces.
                                    if (
                                        obs_space is not None
                                        and env_obs_space[aid] != obs_space
                                    ):
                                        raise ValueError(
                                            "Two agents in your environment map to the "
                                            "same policyID (as per your `policy_mapping"
                                            "_fn`), however, these agents also have "
                                            "different observation spaces!"
                                        )
                                    obs_space = env_obs_space[aid]
                    # Otherwise, just use env's obs space as-is.
                    else:
                        obs_space = env_obs_space
                # Space given directly in config.
                elif self.observation_space:
                    obs_space = self.observation_space
                else:
                    raise ValueError(
                        "`observation_space` not provided in PolicySpec for "
                        f"{pid} and env does not have an observation space OR "
                        "no spaces received from other workers' env(s) OR no "
                        "`observation_space` specified in config!"
                    )

                policies[pid].observation_space = obs_space

            # In case - somehow - an old gym Space made it to here, convert it
            # to the corresponding gymnasium space.
            if old_gym and isinstance(policy_spec.action_space, old_gym.Space):
                policies[pid].action_space = convert_old_gym_space_to_gymnasium_space(
                    policy_spec.action_space
                )
            # Infer action space.
            elif policy_spec.action_space is None:
                if spaces is not None and pid in spaces:
                    act_space = spaces[pid][1]
                elif env_act_space is not None:
                    # Multi-agent case AND different agents have different spaces:
                    # Need to reverse map spaces (for the different agents) to certain
                    # policy IDs.
                    if (
                        isinstance(env, MultiAgentEnv)
                        and hasattr(env, "_action_space_in_preferred_format")
                        and env._action_space_in_preferred_format
                    ):
                        act_space = None
                        mapping_fn = self.policy_mapping_fn
                        if mapping_fn:
                            for aid in env.get_agent_ids():
                                # Match: Assign spaces for this AgentID to the PolicyID.
                                if mapping_fn(aid, None, worker=None) == pid:
                                    # Make sure, different agents that map to the same
                                    # policy don't have different spaces.
                                    if (
                                        act_space is not None
                                        and env_act_space[aid] != act_space
                                    ):
                                        raise ValueError(
                                            "Two agents in your environment map to the "
                                            "same policyID (as per your `policy_mapping"
                                            "_fn`), however, these agents also have "
                                            "different action spaces!"
                                        )
                                    act_space = env_act_space[aid]
                    # Otherwise, just use env's action space as-is.
                    else:
                        act_space = env_act_space
                elif self.action_space:
                    act_space = self.action_space
                else:
                    raise ValueError(
                        "`action_space` not provided in PolicySpec for "
                        f"{pid} and env does not have an action space OR "
                        "no spaces received from other workers' env(s) OR no "
                        "`action_space` specified in config!"
                    )
                policies[pid].action_space = act_space

            # Create entire AlgorithmConfig object from the provided override.
            # If None, use {} as override.
            if not isinstance(policies[pid].config, AlgorithmConfig):
                assert policies[pid].config is None or isinstance(
                    policies[pid].config, dict
                )
                policies[pid].config = self.copy(copy_frozen=False).update_from_dict(
                    policies[pid].config or {}
                )

        # If container given, construct a simple default callable returning True
        # if the PolicyID is found in the list/set of IDs.
        is_policy_to_train = self.policies_to_train
        if self.policies_to_train is not None and not callable(self.policies_to_train):
            pols = set(self.policies_to_train)

            def is_policy_to_train(pid, batch=None):
                return pid in pols

        return policies, is_policy_to_train

    # TODO: Move this to those algorithms that really need this, which is currently
    #  only A2C and PG.
    def validate_train_batch_size_vs_rollout_fragment_length(self) -> None:
        """Detects mismatches for `train_batch_size` vs `rollout_fragment_length`.

        Only applicable for algorithms, whose train_batch_size should be directly
        dependent on rollout_fragment_length (synchronous sampling, on-policy PG algos).

        If rollout_fragment_length != "auto", makes sure that the product of
        `rollout_fragment_length` x `num_rollout_workers` x `num_envs_per_worker`
        roughly (10%) matches the provided `train_batch_size`. Otherwise, errors with
        asking the user to set rollout_fragment_length to `auto` or to a matching
        value.

        Also, only checks this if `train_batch_size` > 0 (DDPPO sets this
        to -1 to auto-calculate the actual batch size later).

        Raises:
            ValueError: If there is a mismatch between user provided
            `rollout_fragment_length` and `train_batch_size`.
        """
        if (
            self.rollout_fragment_length != "auto"
            and not self.in_evaluation
            and self.train_batch_size > 0
        ):
            min_batch_size = (
                max(self.num_rollout_workers, 1)
                * self.num_envs_per_worker
                * self.rollout_fragment_length
            )
            batch_size = min_batch_size
            while batch_size < self.train_batch_size:
                batch_size += min_batch_size
            if (
                batch_size - self.train_batch_size > 0.1 * self.train_batch_size
                or batch_size - min_batch_size - self.train_batch_size
                > (0.1 * self.train_batch_size)
            ):
                suggested_rollout_fragment_length = self.train_batch_size // (
                    self.num_envs_per_worker * (self.num_rollout_workers or 1)
                )
                raise ValueError(
                    f"Your desired `train_batch_size` ({self.train_batch_size}) or a "
                    "value 10% off of that cannot be achieved with your other "
                    f"settings (num_rollout_workers={self.num_rollout_workers}; "
                    f"num_envs_per_worker={self.num_envs_per_worker}; "
                    f"rollout_fragment_length={self.rollout_fragment_length})! "
                    "Try setting `rollout_fragment_length` to 'auto' OR "
                    f"{suggested_rollout_fragment_length}."
                )

    def get_torch_compile_learner_config(self):
        """Returns the TorchCompileConfig to use on learners."""

        from ray.rllib.core.rl_module.torch.torch_compile_config import (
            TorchCompileConfig,
        )

        return TorchCompileConfig(
            compile_forward_train=self.torch_compile_learner,
            torch_dynamo_backend=self.torch_compile_learner_dynamo_backend,
            torch_dynamo_mode=self.torch_compile_learner_dynamo_mode,
        )

    def get_torch_compile_worker_config(self):
        """Returns the TorchCompileConfig to use on workers."""

        from ray.rllib.core.rl_module.torch.torch_compile_config import (
            TorchCompileConfig,
        )

        return TorchCompileConfig(
            compile_forward_exploration=self.torch_compile_worker,
            compile_forward_inference=self.torch_compile_worker,
            torch_dynamo_backend=self.torch_compile_worker_dynamo_backend,
            torch_dynamo_mode=self.torch_compile_worker_dynamo_mode,
        )

    def get_default_rl_module_spec(self) -> ModuleSpec:
        """Returns the RLModule spec to use for this algorithm.

        Override this method in the sub-class to return the RLModule spec given
        the input framework.

        Returns:
            The ModuleSpec (SingleAgentRLModuleSpec or MultiAgentRLModuleSpec) to use
            for this algorithm's RLModule.
        """
        raise NotImplementedError

    def get_default_learner_class(self) -> Union[Type["Learner"], str]:
        """Returns the Learner class to use for this algorithm.

        Override this method in the sub-class to return the Learner class type given
        the input framework.

        Returns:
            The Learner class to use for this algorithm either as a class type or as
            a string (e.g. ray.rllib.core.learner.testing.torch.BCTrainer).
        """
        raise NotImplementedError

    def get_marl_module_spec(
        self,
        *,
        policy_dict: Dict[str, PolicySpec],
        single_agent_rl_module_spec: Optional[SingleAgentRLModuleSpec] = None,
    ) -> MultiAgentRLModuleSpec:
        """Returns the MultiAgentRLModule spec based on the given policy spec dict.

        policy_dict could be a partial dict of the policies that we need to turn into
        an equivalent multi-agent RLModule spec.

        Args:
            policy_dict: The policy spec dict. Using this dict, we can determine the
                inferred values for observation_space, action_space, and config for
                each policy. If the module spec does not have these values specified,
                they will get auto-filled with these values obtrained from the policy
                spec dict. Here we are relying on the policy's logic for infering these
                values from other sources of information (e.g. environement)
            single_agent_rl_module_spec: The SingleAgentRLModuleSpec to use for
                constructing a MultiAgentRLModuleSpec. If None, the already
                configured spec (`self.rl_module_spec`) or the default ModuleSpec for
                this algorithm (`self.get_default_rl_module_spec()`) will be used.
        """
        # TODO (Kourosh): When we replace policy entirely there will be no need for
        #  this function to map policy_dict to marl_module_specs anymore. The module
        #  spec will be directly given by the user or inferred from env and spaces.

        # TODO (Kourosh): Raise an error if the config is not frozen (validated)
        # If the module is single-agent convert it to multi-agent spec

        # The default ModuleSpec (might be multi-agent or single-agent).
        default_rl_module_spec = self.get_default_rl_module_spec()
        # The currently configured ModuleSpec (might be multi-agent or single-agent).
        # If None, use the default one.
        current_rl_module_spec = self.rl_module_spec or default_rl_module_spec

        # Algorithm is currently setup as a single-agent one.
        if isinstance(current_rl_module_spec, SingleAgentRLModuleSpec):
            # Use either the provided `single_agent_rl_module_spec` (a
            # SingleAgentRLModuleSpec), the currently configured one of this
            # AlgorithmConfig object, or the default one.
            single_agent_rl_module_spec = (
                single_agent_rl_module_spec or current_rl_module_spec
            )
            # Now construct the proper MultiAgentRLModuleSpec.
            marl_module_spec = MultiAgentRLModuleSpec(
                module_specs={
                    k: copy.deepcopy(single_agent_rl_module_spec)
                    for k in policy_dict.keys()
                },
            )

        # Algorithm is currently setup as a multi-agent one.
        else:
            # The user currently has a MultiAgentSpec setup (either via
            # self.rl_module_spec or the default spec of this AlgorithmConfig).
            assert isinstance(current_rl_module_spec, MultiAgentRLModuleSpec)

            # Default is single-agent but the user has provided a multi-agent spec
            # so the use-case is multi-agent.
            if isinstance(default_rl_module_spec, SingleAgentRLModuleSpec):
                # The individual (single-agent) module specs are defined by the user
                # in the currently setup MultiAgentRLModuleSpec -> Use that
                # SingleAgentRLModuleSpec.
                if isinstance(
                    current_rl_module_spec.module_specs, SingleAgentRLModuleSpec
                ):
                    single_agent_spec = single_agent_rl_module_spec or (
                        current_rl_module_spec.module_specs
                    )
                    module_specs = {
                        k: copy.deepcopy(single_agent_spec) for k in policy_dict.keys()
                    }

                # The individual (single-agent) module specs have not been configured
                # via this AlgorithmConfig object -> Use provided single-agent spec or
                # the the default spec (which is also a SingleAgentRLModuleSpec in this
                # case).
                else:
                    single_agent_spec = (
                        single_agent_rl_module_spec or default_rl_module_spec
                    )
                    module_specs = {
                        k: copy.deepcopy(
                            current_rl_module_spec.module_specs.get(
                                k, single_agent_spec
                            )
                        )
                        for k in policy_dict.keys()
                    }

                # Now construct the proper MultiAgentRLModuleSpec.
                # We need to infer the multi-agent class from `current_rl_module_spec`
                # and fill in the module_specs dict.
                marl_module_spec = current_rl_module_spec.__class__(
                    marl_module_class=current_rl_module_spec.marl_module_class,
                    module_specs=module_specs,
                    modules_to_load=current_rl_module_spec.modules_to_load,
                    load_state_path=current_rl_module_spec.load_state_path,
                )

            # Default is multi-agent and user wants to override it -> Don't use the
            # default.
            else:
                # Use has given an override SingleAgentRLModuleSpec -> Use this to
                # construct the individual RLModules within the MultiAgentRLModuleSpec.
                if single_agent_rl_module_spec is not None:
                    pass
                # User has NOT provided an override SingleAgentRLModuleSpec.
                else:
                    # But the currently setup multi-agent spec has a SingleAgentRLModule
                    # spec defined -> Use that to construct the individual RLModules
                    # within the MultiAgentRLModuleSpec.
                    if isinstance(
                        current_rl_module_spec.module_specs, SingleAgentRLModuleSpec
                    ):
                        # The individual module specs are not given, it is given as one
                        # SingleAgentRLModuleSpec to be re-used for all
                        single_agent_rl_module_spec = (
                            current_rl_module_spec.module_specs
                        )
                    # The currently setup multi-agent spec has NO
                    # SingleAgentRLModuleSpec in it -> Error (there is no way we can
                    # infer this information from anywhere at this point).
                    else:
                        raise ValueError(
                            "We have a MultiAgentRLModuleSpec "
                            f"({current_rl_module_spec}), but no "
                            "`SingleAgentRLModuleSpec`s to compile the individual "
                            "RLModules' specs! Use "
                            "`AlgorithmConfig.get_marl_module_spec("
                            "policy_dict=.., single_agent_rl_module_spec=..)`."
                        )

                # Now construct the proper MultiAgentRLModuleSpec.
                marl_module_spec = current_rl_module_spec.__class__(
                    marl_module_class=current_rl_module_spec.marl_module_class,
                    module_specs={
                        k: copy.deepcopy(single_agent_rl_module_spec)
                        for k in policy_dict.keys()
                    },
                    modules_to_load=current_rl_module_spec.modules_to_load,
                    load_state_path=current_rl_module_spec.load_state_path,
                )

        # Make sure that policy_dict and marl_module_spec have similar keys
        if set(policy_dict.keys()) != set(marl_module_spec.module_specs.keys()):
            raise ValueError(
                "Policy dict and module spec have different keys! \n"
                f"policy_dict keys: {list(policy_dict.keys())} \n"
                f"module_spec keys: {list(marl_module_spec.module_specs.keys())}"
            )

        # Fill in the missing values from the specs that we already have. By combining
        # PolicySpecs and the default RLModuleSpec.

        for module_id in policy_dict:
            policy_spec = policy_dict[module_id]
            module_spec = marl_module_spec.module_specs[module_id]
            if module_spec.module_class is None:
                if isinstance(default_rl_module_spec, SingleAgentRLModuleSpec):
                    module_spec.module_class = default_rl_module_spec.module_class
                elif isinstance(
                    default_rl_module_spec.module_specs, SingleAgentRLModuleSpec
                ):
                    module_class = default_rl_module_spec.module_specs.module_class
                    # This should be already checked in validate() but we check it
                    # again here just in case
                    if module_class is None:
                        raise ValueError(
                            "The default rl_module spec cannot have an empty "
                            "module_class under its SingleAgentRLModuleSpec."
                        )
                    module_spec.module_class = module_class
                elif module_id in default_rl_module_spec.module_specs:
                    module_spec.module_class = default_rl_module_spec.module_specs[
                        module_id
                    ].module_class
                else:
                    raise ValueError(
                        f"Module class for module {module_id} cannot be inferred. "
                        f"It is neither provided in the rl_module_spec that "
                        "is passed in nor in the default module spec used in "
                        "the algorithm."
                    )
            if module_spec.catalog_class is None:
                if isinstance(default_rl_module_spec, SingleAgentRLModuleSpec):
                    module_spec.catalog_class = default_rl_module_spec.catalog_class
                elif isinstance(
                    default_rl_module_spec.module_specs, SingleAgentRLModuleSpec
                ):
                    catalog_class = default_rl_module_spec.module_specs.catalog_class
                    module_spec.catalog_class = catalog_class
                elif module_id in default_rl_module_spec.module_specs:
                    module_spec.catalog_class = default_rl_module_spec.module_specs[
                        module_id
                    ].catalog_class
                else:
                    raise ValueError(
                        f"Catalog class for module {module_id} cannot be inferred. "
                        f"It is neither provided in the rl_module_spec that "
                        "is passed in nor in the default module spec used in "
                        "the algorithm."
                    )

            if module_spec.observation_space is None:
                module_spec.observation_space = policy_spec.observation_space
            if module_spec.action_space is None:
                module_spec.action_space = policy_spec.action_space
            if module_spec.model_config_dict is None:
                module_spec.model_config_dict = policy_spec.config.get("model", {})

        return marl_module_spec

    def get_learner_group_config(self, module_spec: ModuleSpec) -> LearnerGroupConfig:

        if not self._is_frozen:
            raise ValueError(
                "Cannot call `get_learner_group_config()` on an unfrozen "
                "AlgorithmConfig! Please call `AlgorithmConfig.freeze()` first."
            )

        config = (
            LearnerGroupConfig()
            .module(module_spec)
            .learner(
                learner_class=self.learner_class,
                learner_hyperparameters=self.get_learner_hyperparameters(),
            )
            .resources(
                num_learner_workers=self.num_learner_workers,
                num_cpus_per_learner_worker=(
                    self.num_cpus_per_learner_worker
                    if not self.num_gpus_per_learner_worker
                    else 0
                ),
                num_gpus_per_learner_worker=self.num_gpus_per_learner_worker,
                local_gpu_idx=self.local_gpu_idx,
            )
        )

        if self.framework_str == "torch":
            config.framework(torch_compile_cfg=self.get_torch_compile_learner_config())
        elif self.framework_str == "tf2":
            config.framework(eager_tracing=self.eager_tracing)

        return config

    def get_learner_hyperparameters(self) -> LearnerHyperparameters:
        """Returns a new LearnerHyperparameters instance for the respective Learner.

        The LearnerHyperparameters is a dataclass containing only those config settings
        from AlgorithmConfig that are used by the algorithm's specific Learner
        sub-class. They allow distributing only those settings relevant for learning
        across a set of learner workers (instead of having to distribute the entire
        AlgorithmConfig object).

        Note that LearnerHyperparameters should always be derived directly from a
        AlgorithmConfig object's own settings and considered frozen/read-only.

        Returns:
             A LearnerHyperparameters instance for the respective Learner.
        """
        # Compile the per-module learner hyperparameter instances (if applicable).
        per_module_learner_hp_overrides = {}
        if self.algorithm_config_overrides_per_module:
            for (
                module_id,
                overrides,
            ) in self.algorithm_config_overrides_per_module.items():
                # Copy this AlgorithmConfig object (unfreeze copy), update copy from
                # the provided override dict for this module_id, then
                # create a new LearnerHyperparameter object from this altered
                # AlgorithmConfig.
                config_for_module = self.copy(copy_frozen=False).update_from_dict(
                    overrides
                )
                config_for_module.algorithm_config_overrides_per_module = None
                per_module_learner_hp_overrides[
                    module_id
                ] = config_for_module.get_learner_hyperparameters()

        return LearnerHyperparameters(
            learning_rate=self.lr,
            grad_clip=self.grad_clip,
            grad_clip_by=self.grad_clip_by,
            _per_module_overrides=per_module_learner_hp_overrides,
            seed=self.seed,
        )

    def __setattr__(self, key, value):
        """Gatekeeper in case we are in frozen state and need to error."""

        # If we are frozen, do not allow to set any attributes anymore.
        if hasattr(self, "_is_frozen") and self._is_frozen:
            # TODO: Remove `simple_optimizer` entirely.
            #  Remove need to set `worker_index` in RolloutWorker's c'tor.
            if key not in ["simple_optimizer", "worker_index", "_is_frozen"]:
                raise AttributeError(
                    f"Cannot set attribute ({key}) of an already frozen "
                    "AlgorithmConfig!"
                )
        super().__setattr__(key, value)

    def __getitem__(self, item):
        """Shim method to still support accessing properties by key lookup.

        This way, an AlgorithmConfig object can still be used as if a dict, e.g.
        by Ray Tune.

        Examples:
            >>> from ray.rllib.algorithms.algorithm_config import AlgorithmConfig
            >>> config = AlgorithmConfig()
            >>> print(config["lr"])
            ... 0.001
        """
        # TODO: Uncomment this once all algorithms use AlgorithmConfigs under the
        #  hood (as well as Ray Tune).
        # if log_once("algo_config_getitem"):
        #    logger.warning(
        #        "AlgorithmConfig objects should NOT be used as dict! "
        #        f"Try accessing `{item}` directly as a property."
        #    )
        # In case user accesses "old" keys, e.g. "num_workers", which need to
        # be translated to their correct property names.
        item = self._translate_special_keys(item)
        return getattr(self, item)

    def __setitem__(self, key, value):
        # TODO: Remove comments once all methods/functions only support
        #  AlgorithmConfigs and there is no more ambiguity anywhere in the code
        #  on whether an AlgorithmConfig is used or an old python config dict.
        # raise AttributeError(
        #    "AlgorithmConfig objects should not have their values set like dicts"
        #    f"(`config['{key}'] = {value}`), "
        #    f"but via setting their properties directly (config.{prop} = {value})."
        # )
        if key == "multiagent":
            raise AttributeError(
                "Cannot set `multiagent` key in an AlgorithmConfig!\nTry setting "
                "the multi-agent components of your AlgorithmConfig object via the "
                "`multi_agent()` method and its arguments.\nE.g. `config.multi_agent("
                "policies=.., policy_mapping_fn.., policies_to_train=..)`."
            )
        super().__setattr__(key, value)

    def __contains__(self, item) -> bool:
        """Shim method to help pretend we are a dict."""
        prop = self._translate_special_keys(item, warn_deprecated=False)
        return hasattr(self, prop)

    def get(self, key, default=None):
        """Shim method to help pretend we are a dict."""
        prop = self._translate_special_keys(key, warn_deprecated=False)
        return getattr(self, prop, default)

    def pop(self, key, default=None):
        """Shim method to help pretend we are a dict."""
        return self.get(key, default)

    def keys(self):
        """Shim method to help pretend we are a dict."""
        return self.to_dict().keys()

    def values(self):
        """Shim method to help pretend we are a dict."""
        return self.to_dict().values()

    def items(self):
        """Shim method to help pretend we are a dict."""
        return self.to_dict().items()

    @staticmethod
    def _serialize_dict(config):
        # Serialize classes to classpaths:
        config["callbacks"] = serialize_type(config["callbacks"])
        config["sample_collector"] = serialize_type(config["sample_collector"])
        if isinstance(config["env"], type):
            config["env"] = serialize_type(config["env"])
        if "replay_buffer_config" in config and (
            isinstance(config["replay_buffer_config"].get("type"), type)
        ):
            config["replay_buffer_config"]["type"] = serialize_type(
                config["replay_buffer_config"]["type"]
            )
        if isinstance(config["exploration_config"].get("type"), type):
            config["exploration_config"]["type"] = serialize_type(
                config["exploration_config"]["type"]
            )
        if isinstance(config["model"].get("custom_model"), type):
            config["model"]["custom_model"] = serialize_type(
                config["model"]["custom_model"]
            )

        # List'ify `policies`, iff a set or tuple (these types are not JSON'able).
        ma_config = config.get("multiagent")
        if ma_config is not None:
            if isinstance(ma_config.get("policies"), (set, tuple)):
                ma_config["policies"] = list(ma_config["policies"])
            # Do NOT serialize functions/lambdas.
            if ma_config.get("policy_mapping_fn"):
                ma_config["policy_mapping_fn"] = NOT_SERIALIZABLE
            if ma_config.get("policies_to_train"):
                ma_config["policies_to_train"] = NOT_SERIALIZABLE
        # However, if these "multiagent" settings have been provided directly
        # on the top-level (as they should), we override the settings under
        # "multiagent". Note that the "multiagent" key should no longer be used anyways.
        if isinstance(config.get("policies"), (set, tuple)):
            config["policies"] = list(config["policies"])
        # Do NOT serialize functions/lambdas.
        if config.get("policy_mapping_fn"):
            config["policy_mapping_fn"] = NOT_SERIALIZABLE
        if config.get("policies_to_train"):
            config["policies_to_train"] = NOT_SERIALIZABLE

        return config

    @staticmethod
    def _translate_special_keys(key: str, warn_deprecated: bool = True) -> str:
        # Handle special key (str) -> `AlgorithmConfig.[some_property]` cases.
        if key == "callbacks":
            key = "callbacks_class"
        elif key == "create_env_on_driver":
            key = "create_env_on_local_worker"
        elif key == "custom_eval_function":
            key = "custom_evaluation_function"
        elif key == "framework":
            key = "framework_str"
        elif key == "input":
            key = "input_"
        elif key == "lambda":
            key = "lambda_"
        elif key == "num_cpus_for_driver":
            key = "num_cpus_for_local_worker"
        elif key == "num_workers":
            key = "num_rollout_workers"

        # Deprecated keys.
        if warn_deprecated:
            if key == "collect_metrics_timeout":
                deprecation_warning(
                    old="collect_metrics_timeout",
                    new="metrics_episode_collection_timeout_s",
                    error=True,
                )
            elif key == "metrics_smoothing_episodes":
                deprecation_warning(
                    old="config.metrics_smoothing_episodes",
                    new="config.metrics_num_episodes_for_smoothing",
                    error=True,
                )
            elif key == "min_iter_time_s":
                deprecation_warning(
                    old="config.min_iter_time_s",
                    new="config.min_time_s_per_iteration",
                    error=True,
                )
            elif key == "min_time_s_per_reporting":
                deprecation_warning(
                    old="config.min_time_s_per_reporting",
                    new="config.min_time_s_per_iteration",
                    error=True,
                )
            elif key == "min_sample_timesteps_per_reporting":
                deprecation_warning(
                    old="config.min_sample_timesteps_per_reporting",
                    new="config.min_sample_timesteps_per_iteration",
                    error=True,
                )
            elif key == "min_train_timesteps_per_reporting":
                deprecation_warning(
                    old="config.min_train_timesteps_per_reporting",
                    new="config.min_train_timesteps_per_iteration",
                    error=True,
                )
            elif key == "timesteps_per_iteration":
                deprecation_warning(
                    old="config.timesteps_per_iteration",
                    new="`config.min_sample_timesteps_per_iteration` OR "
                    "`config.min_train_timesteps_per_iteration`",
                    error=True,
                )
            elif key == "evaluation_num_episodes":
                deprecation_warning(
                    old="config.evaluation_num_episodes",
                    new="`config.evaluation_duration` and "
                    "`config.evaluation_duration_unit=episodes`",
                    error=True,
                )

        return key

    def _check_if_correct_nn_framework_installed(self, _tf1, _tf, _torch):
        """Check if tf/torch experiment is running and tf/torch installed."""
        if self.framework_str in {"tf", "tf2"}:
            if not (_tf1 or _tf):
                raise ImportError(
                    (
                        "TensorFlow was specified as the framework to use (via `config."
                        "framework([tf|tf2])`)! However, no installation was "
                        "found. You can install TensorFlow via `pip install tensorflow`"
                    )
                )
        elif self.framework_str == "torch":
            if not _torch:
                raise ImportError(
                    (
                        "PyTorch was specified as the framework to use (via `config."
                        "framework('torch')`)! However, no installation was found. You "
                        "can install PyTorch via `pip install torch`."
                    )
                )

    def _resolve_tf_settings(self, _tf1, _tfv):
        """Check and resolve tf settings."""
        if _tf1 and self.framework_str == "tf2":
            if self.framework_str == "tf2" and _tfv < 2:
                raise ValueError(
                    "You configured `framework`=tf2, but your installed "
                    "pip tf-version is < 2.0! Make sure your TensorFlow "
                    "version is >= 2.x."
                )
            if not _tf1.executing_eagerly():
                _tf1.enable_eager_execution()
            # Recommend setting tracing to True for speedups.
            logger.info(
                f"Executing eagerly (framework='{self.framework_str}'),"
                f" with eager_tracing={self.eager_tracing}. For "
                "production workloads, make sure to set eager_tracing=True"
                "  in order to match the speed of tf-static-graph "
                "(framework='tf'). For debugging purposes, "
                "`eager_tracing=False` is the best choice."
            )
        # Tf-static-graph (framework=tf): Recommend upgrading to tf2 and
        # enabling eager tracing for similar speed.
        elif _tf1 and self.framework_str == "tf":
            logger.info(
                "Your framework setting is 'tf', meaning you are using "
                "static-graph mode. Set framework='tf2' to enable eager "
                "execution with tf2.x. You may also then want to set "
                "eager_tracing=True in order to reach similar execution "
                "speed as with static-graph mode."
            )

    @property
    @Deprecated(error=False)
    def multiagent(self):
        """Shim method to help pretend we are a dict with 'multiagent' key."""
        return {
            "policies": self.policies,
            "policy_mapping_fn": self.policy_mapping_fn,
            "policies_to_train": self.policies_to_train,
            "policy_map_capacity": self.policy_map_capacity,
            "policy_map_cache": self.policy_map_cache,
            "count_steps_by": self.count_steps_by,
            "observation_fn": self.observation_fn,
        }

    @property
    @Deprecated(new="AlgorithmConfig.rollouts(num_rollout_workers=..)", error=False)
    def num_workers(self):
        """For backward-compatibility purposes only."""
        return self.num_rollout_workers<|MERGE_RESOLUTION|>--- conflicted
+++ resolved
@@ -304,6 +304,8 @@
         self.clip_actions = False
         self.disable_env_checking = False
         self.auto_wrap_old_gym_envs = True
+        # Whether this env is an atari env (for atari-specific preprocessing).
+        # If not specified, we will try to auto-detect this.
         self._is_atari = None
 
         # `self.rollouts()`
@@ -716,31 +718,6 @@
         #  of themselves? This way, users won't even be able to alter those values
         #  directly anymore.
 
-<<<<<<< HEAD
-    def _detect_atari_env(self) -> bool:
-        """Returns whether this configured env is an Atari env or not.
-
-        Returns:
-            True, if specified env is an Atari env, False otherwise.
-        """
-        # Atari envs are usually specified via a string like "PongNoFrameskip-v4"
-        # or "ALE/Breakout-v5".
-        # We do NOT attempt to auto-detect Atari env for other specified types like
-        # a callable, to avoid running heavy logics in validate().
-        # For these cases, users can explicitly set `environment(atari=True)`.
-        if not type(self.env) == str:
-            return False
-
-        try:
-            env = gym.make(self.env)
-        except gym.error.NameNotFound:
-            # Not an Atari env if this is not a gym env.
-            return False
-
-        return is_atari(env)
-
-=======
->>>>>>> 3eba8939
     @OverrideToImplementCustomLogic_CallToSuperRecommended
     def validate(self) -> None:
         """Validates all values in this config."""
@@ -2655,10 +2632,7 @@
             if not type(self.env) == str:
                 return False
             try:
-                if self.env.startswith("ALE/"):
-                    env = gym.make("GymV26Environment-v0", env_id=self.env)
-                else:
-                    env = gym.make(self.env)
+                env = gym.make(self.env)
             # Any gymnasium error -> Cannot be an Atari env.
             except gym.error.Error:
                 return False
