from typing import Callable, Optional, Type, Union

from ray.rllib.algorithms.algorithm import Algorithm
from ray.rllib.algorithms.algorithm_config import AlgorithmConfig
from ray.rllib.utils.replay_buffers.utils import validate_buffer_config
from ray.rllib.execution.rollout_ops import (
    synchronous_parallel_sample,
)
from ray.rllib.execution.train_ops import (
    multi_gpu_train_one_step,
    train_one_step,
)
from ray.rllib.offline.estimators import ImportanceSampling, WeightedImportanceSampling
from ray.rllib.policy.policy import Policy
from ray.rllib.utils.annotations import override
from ray.rllib.utils.deprecation import (
    Deprecated,
    DEPRECATED_VALUE,
    deprecation_warning,
)
from ray.rllib.utils.metrics import (
    NUM_AGENT_STEPS_SAMPLED,
    NUM_ENV_STEPS_SAMPLED,
    SYNCH_WORKER_WEIGHTS_TIMER,
    SAMPLE_TIMER,
)
from ray.rllib.utils.replay_buffers.utils import sample_min_n_steps_from_buffer
from ray.rllib.utils.typing import (
    AlgorithmConfigDict,
    EnvType,
    ResultDict,
)
from ray.tune.logger import Logger


class MARWILConfig(AlgorithmConfig):
    """Defines a configuration class from which a MARWIL Algorithm can be built.


    Example:
        >>> from ray.rllib.algorithms.marwil import MARWILConfig
        >>> # Run this from the ray directory root.
        >>> config = MARWILConfig().training(beta=1.0, lr=0.00001, gamma=0.99)\
        ...             .offline_data(input_=["./rllib/tests/data/cartpole/large.json"])
        >>> print(config.to_dict())
        >>> # Build a Algorithm object from the config and run 1 training iteration.
        >>> algo = config.build()
        >>> algo.train()

    Example:
        >>> from ray.rllib.algorithms.marwil import MARWILConfig
        >>> from ray import tune
        >>> config = MARWILConfig()
        >>> # Print out some default values.
        >>> print(config.beta)
        >>> # Update the config object.
        >>> config.training(lr=tune.grid_search([0.001, 0.0001]), beta=0.75)
        >>> # Set the config object's data path.
        >>> # Run this from the ray directory root.
        >>> config.offline_data(input_=["./rllib/tests/data/cartpole/large.json"])
        >>> # Set the config object's env, used for evaluation.
        >>> config.environment(env="CartPole-v0")
        >>> # Use to_dict() to get the old-style python config dict
        >>> # when running with tune.
        >>> tune.run(
        ...     "MARWIL",
        ...     config=config.to_dict(),
        ... )
    """

    def __init__(self, algo_class=None):
        """Initializes a MARWILConfig instance."""
        super().__init__(algo_class=algo_class or MARWIL)

        # fmt: off
        # __sphinx_doc_begin__
        # MARWIL specific settings:
        self.beta = 1.0
        self.bc_logstd_coeff = 0.0
        self.moving_average_sqd_adv_norm_update_rate = 1e-8
        self.moving_average_sqd_adv_norm_start = 100.0
        self.replay_buffer_config = {
            "type": "MultiAgentPrioritizedReplayBuffer",
            # Size of the replay buffer in (single and independent) timesteps.
            # The buffer gets filled by reading from the input files line-by-line
            # and adding all timesteps on one line at once. We then sample
            # uniformly from the buffer (`train_batch_size` samples) for
            # each training step.
            "capacity": 10000,
            # Specify prioritized replay by supplying a buffer type that supports
            # prioritization
            "prioritized_replay": DEPRECATED_VALUE,
            # Number of steps to read before learning starts.
            "learning_starts": 0,
            "replay_sequence_length": 1
        }
        self.use_gae = True
        self.vf_coeff = 1.0
        self.grad_clip = None

        # Override some of AlgorithmConfig's default values with MARWIL-specific values.

        # You should override input_ to point to an offline dataset
        # (see trainer.py and trainer_config.py).
        # The dataset may have an arbitrary number of timesteps
        # (and even episodes) per line.
        # However, each line must only contain consecutive timesteps in
        # order for MARWIL to be able to calculate accumulated
        # discounted returns. It is ok, though, to have multiple episodes in
        # the same line.
        self.input_ = "sampler"
<<<<<<< HEAD
        # Use importance sampling estimators for reward.
        self.off_policy_estimation_methods = {
            "is": {"type": ImportanceSampling},
            "wis": {"type": WeightedImportanceSampling},
        }
=======
>>>>>>> 8bb37c3a
        self.postprocess_inputs = True
        self.lr = 1e-4
        self.train_batch_size = 2000
        self.num_workers = 0
        # __sphinx_doc_end__
        # fmt: on

        # TODO: Delete this and change off_policy_estimation_methods to {}
        # Also remove the same section from BC
        self.off_policy_estimation_methods = {
            "is": {"type": ImportanceSampling},
            "wis": {"type": WeightedImportanceSampling},
        }
        self._set_off_policy_estimation_methods = False

    @override(AlgorithmConfig)
    def training(
        self,
        *,
        beta: Optional[float] = None,
        bc_logstd_coeff: Optional[float] = None,
        moving_average_sqd_adv_norm_update_rate: Optional[float] = None,
        moving_average_sqd_adv_norm_start: Optional[float] = None,
        replay_buffer_config: Optional[dict] = None,
        use_gae: Optional[bool] = True,
        vf_coeff: Optional[float] = None,
        grad_clip: Optional[float] = None,
        **kwargs,
    ) -> "MARWILConfig":
        """Sets the training related configuration.

        Args:
            beta: Scaling  of advantages in exponential terms. When beta is 0.0,
                MARWIL is reduced to behavior cloning (imitation learning);
                see bc.py algorithm in this same directory.
            bc_logstd_coeff: A coefficient to encourage higher action distribution
                entropy for exploration.
            moving_average_sqd_adv_norm_start: Starting value for the
                squared moving average advantage norm (c^2).
            replay_buffer_config: Replay buffer config.
                Examples:
                {
                "_enable_replay_buffer_api": True,
                "type": "MultiAgentReplayBuffer",
                "learning_starts": 1000,
                "capacity": 50000,
                "replay_sequence_length": 1,
                }
                - OR -
                {
                "_enable_replay_buffer_api": True,
                "type": "MultiAgentPrioritizedReplayBuffer",
                "capacity": 50000,
                "prioritized_replay_alpha": 0.6,
                "prioritized_replay_beta": 0.4,
                "prioritized_replay_eps": 1e-6,
                "replay_sequence_length": 1,
                }
                - Where -
                prioritized_replay_alpha: Alpha parameter controls the degree of
                prioritization in the buffer. In other words, when a buffer sample has
                a higher temporal-difference error, with how much more probability
                should it drawn to use to update the parametrized Q-network. 0.0
                corresponds to uniform probability. Setting much above 1.0 may quickly
                result as the sampling distribution could become heavily “pointy” with
                low entropy.
                prioritized_replay_beta: Beta parameter controls the degree of
                importance sampling which suppresses the influence of gradient updates
                from samples that have higher probability of being sampled via alpha
                parameter and the temporal-difference error.
                prioritized_replay_eps: Epsilon parameter sets the baseline probability
                for sampling so that when the temporal-difference error of a sample is
                zero, there is still a chance of drawing the sample.
            use_gae: If true, use the Generalized Advantage Estimator (GAE)
                with a value function, see https://arxiv.org/pdf/1506.02438.pdf in
                case an input line ends with a non-terminal timestep.
            vf_coeff: Balancing value estimation loss and policy optimization loss.
                moving_average_sqd_adv_norm_update_rate: Update rate for the
                squared moving average advantage norm (c^2).
            grad_clip: If specified, clip the global norm of gradients by this amount.

        Returns:
            This updated AlgorithmConfig object.
        """
        # Pass kwargs onto super's `training()` method.
        super().training(**kwargs)
        if beta is not None:
            self.beta = beta
        if bc_logstd_coeff is not None:
            self.bc_logstd_coeff = bc_logstd_coeff
        if moving_average_sqd_adv_norm_update_rate is not None:
            self.moving_average_sqd_adv_norm_update_rate = (
                moving_average_sqd_adv_norm_update_rate
            )
        if moving_average_sqd_adv_norm_start is not None:
            self.moving_average_sqd_adv_norm_start = moving_average_sqd_adv_norm_start
        if replay_buffer_config is not None:
            self.replay_buffer_config = replay_buffer_config
        if use_gae is not None:
            self.use_gae = use_gae
        if vf_coeff is not None:
            self.vf_coeff = vf_coeff
        if grad_clip is not None:
            self.grad_clip = grad_clip
        return self

    def evaluation(
        self,
        **kwargs,
    ) -> "MARWILConfig":
        """Sets the evaluation related configuration.

        Returns:
            This updated AlgorithmConfig object.
        """
        # Pass kwargs onto super's `evaluation()` method.
        super().evaluation(**kwargs)

        if "off_policy_estimation_methods" in kwargs:
            # User specified their OPE methods.
            self._set_off_policy_estimation_methods = True

        return self

    def build(
        self,
        env: Optional[Union[str, EnvType]] = None,
        logger_creator: Optional[Callable[[], Logger]] = None,
    ) -> "Algorithm":
        if not self._set_off_policy_estimation_methods:
            deprecation_warning(
                old="MARWIL currently uses off_policy_estimation_methods: "
                f"{self.off_policy_estimation_methods} by default. This will"
                "change to off_policy_estimation_methods: {} in a future release."
                "If you want to use an off-policy estimator, specify it in"
                ".evaluation(off_policy_estimation_methods=...)",
                error=False,
            )
        return super().build(env, logger_creator)


class MARWIL(Algorithm):
    @classmethod
    @override(Algorithm)
    def get_default_config(cls) -> AlgorithmConfigDict:
        return MARWILConfig().to_dict()

    @override(Algorithm)
    def validate_config(self, config: AlgorithmConfigDict) -> None:
        # Call super's validation method.
        super().validate_config(config)

        # TODO: Move this to super()?
        validate_buffer_config(config)
        if config["beta"] < 0.0 or config["beta"] > 1.0:
            raise ValueError("`beta` must be within 0.0 and 1.0!")

        if config["num_gpus"] > 1:
            raise ValueError("`num_gpus` > 1 not yet supported for MARWIL!")

        if config["postprocess_inputs"] is False and config["beta"] > 0.0:
            raise ValueError(
                "`postprocess_inputs` must be True for MARWIL (to "
                "calculate accum., discounted returns)!"
            )

    @override(Algorithm)
    def get_default_policy_class(self, config: AlgorithmConfigDict) -> Type[Policy]:
        if config["framework"] == "torch":
            from ray.rllib.algorithms.marwil.marwil_torch_policy import (
                MARWILTorchPolicy,
            )

            return MARWILTorchPolicy
        elif config["framework"] == "tf":
            from ray.rllib.algorithms.marwil.marwil_tf_policy import (
                MARWILTF1Policy,
            )

            return MARWILTF1Policy
        else:
            from ray.rllib.algorithms.marwil.marwil_tf_policy import MARWILTF2Policy

            return MARWILTF2Policy

    @override(Algorithm)
    def training_step(self) -> ResultDict:
        # Collect SampleBatches from sample workers.
        with self._timers[SAMPLE_TIMER]:
            batch = synchronous_parallel_sample(worker_set=self.workers)
        batch = batch.as_multi_agent()
        self._counters[NUM_AGENT_STEPS_SAMPLED] += batch.agent_steps()
        self._counters[NUM_ENV_STEPS_SAMPLED] += batch.env_steps()
        # Add batch to replay buffer.
        self.local_replay_buffer.add(batch)

        # Pull batch from replay buffer and train on it.
        train_batch = sample_min_n_steps_from_buffer(
            self.local_replay_buffer,
            self.config["train_batch_size"],
            count_by_agent_steps=self._by_agent_steps,
        )
        # Train.
        if self.config["simple_optimizer"]:
            train_results = train_one_step(self, train_batch)
        else:
            train_results = multi_gpu_train_one_step(self, train_batch)

        # TODO: Move training steps counter update outside of `train_one_step()` method.
        # # Update train step counters.
        # self._counters[NUM_ENV_STEPS_TRAINED] += train_batch.env_steps()
        # self._counters[NUM_AGENT_STEPS_TRAINED] += train_batch.agent_steps()

        global_vars = {
            "timestep": self._counters[NUM_AGENT_STEPS_SAMPLED],
        }

        # Update weights - after learning on the local worker - on all remote
        # workers.
        if self.workers.remote_workers():
            with self._timers[SYNCH_WORKER_WEIGHTS_TIMER]:
                self.workers.sync_weights(global_vars=global_vars)

        # Update global vars on local worker as well.
        self.workers.local_worker().set_global_vars(global_vars)

        return train_results


# Deprecated: Use ray.rllib.algorithms.marwil.MARWILConfig instead!
class _deprecated_default_config(dict):
    def __init__(self):
        super().__init__(MARWILConfig().to_dict())

    @Deprecated(
        old="ray.rllib.agents.marwil.marwil::DEFAULT_CONFIG",
        new="ray.rllib.algorithms.marwil.marwil::MARWILConfig(...)",
        error=False,
    )
    def __getitem__(self, item):
        return super().__getitem__(item)


DEFAULT_CONFIG = _deprecated_default_config()<|MERGE_RESOLUTION|>--- conflicted
+++ resolved
@@ -109,14 +109,6 @@
         # discounted returns. It is ok, though, to have multiple episodes in
         # the same line.
         self.input_ = "sampler"
-<<<<<<< HEAD
-        # Use importance sampling estimators for reward.
-        self.off_policy_estimation_methods = {
-            "is": {"type": ImportanceSampling},
-            "wis": {"type": WeightedImportanceSampling},
-        }
-=======
->>>>>>> 8bb37c3a
         self.postprocess_inputs = True
         self.lr = 1e-4
         self.train_batch_size = 2000
