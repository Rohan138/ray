--- conflicted
+++ resolved
@@ -38,19 +38,6 @@
             sample_batch, other_agent_batches, episode
         )
 
-<<<<<<< HEAD
-    # Adds the "advantages" (which in the case of MARWIL are simply the
-    # discounted cumulative rewards) to the SampleBatch.
-    return compute_advantages(
-        sample_batch,
-        last_r,
-        policy.config["gamma"],
-        # We just want the discounted cumulative rewards, so we won't need
-        # GAE nor critic (use_critic=True: Subtract vf-estimates from returns).
-        use_gae=False,
-        use_critic=False,
-    )
-=======
         # Trajectory is actually complete -> last r=0.0.
         if sample_batch[SampleBatch.DONES][-1]:
             last_r = 0.0
@@ -67,17 +54,16 @@
             last_r = self._value(**input_dict)
 
         # Adds the "advantages" (which in the case of MARWIL are simply the
-        # discounted cummulative rewards) to the SampleBatch.
+        # discounted cumulative rewards) to the SampleBatch.
         return compute_advantages(
             sample_batch,
             last_r,
             self.config["gamma"],
-            # We just want the discounted cummulative rewards, so we won't need
+            # We just want the discounted cumulative rewards, so we won't need
             # GAE nor critic (use_critic=True: Subtract vf-estimates from returns).
             use_gae=False,
             use_critic=False,
         )
->>>>>>> d5a6d460
 
 
 class MARWILLoss:
@@ -252,20 +238,5 @@
     return MARWILTFPolicy
 
 
-<<<<<<< HEAD
-MARWILTFPolicy = build_tf_policy(
-    name="MARWILTFPolicy",
-    get_default_config=lambda: (
-        ray.rllib.algorithms.marwil.marwil.MARWILConfig().to_dict()
-    ),
-    loss_fn=marwil_loss,
-    stats_fn=stats,
-    postprocess_fn=postprocess_advantages,
-    before_loss_init=setup_mixins,
-    compute_gradients_fn=compute_and_clip_gradients,
-    mixins=[ValueNetworkMixin],
-)
-=======
 MARWILDynamicTFPolicy = get_marwil_tf_policy(DynamicTFPolicyV2)
-MARWILEagerTFPolicy = get_marwil_tf_policy(EagerTFPolicyV2)
->>>>>>> d5a6d460
+MARWILEagerTFPolicy = get_marwil_tf_policy(EagerTFPolicyV2)