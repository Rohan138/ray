--- conflicted
+++ resolved
@@ -1,15 +1,8 @@
 import logging
 from typing import Optional, Type
 
-import numpy as np
-
 from ray.rllib.algorithms.cql.cql_tf_policy import CQLTFPolicy
 from ray.rllib.algorithms.cql.cql_torch_policy import CQLTorchPolicy
-<<<<<<< HEAD
-from ray.rllib.algorithms.sac.sac import SAC, SACConfig
-from ray.rllib.execution.train_ops import multi_gpu_train_one_step, train_one_step
-from ray.rllib.offline.shuffled_input import ShuffledInput
-=======
 from ray.rllib.algorithms.sac.sac import (
     SAC,
     SACConfig,
@@ -21,8 +14,6 @@
     multi_gpu_train_one_step,
     train_one_step,
 )
-from ray.rllib.utils.replay_buffers.utils import sample_min_n_steps_from_buffer
->>>>>>> 437f5684
 from ray.rllib.policy.policy import Policy
 from ray.rllib.utils.annotations import override
 from ray.rllib.utils.deprecation import (
